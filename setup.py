--- conflicted
+++ resolved
@@ -149,11 +149,7 @@
     extras_require={  # Optional
         'doc': ['Sphinx', 'sphinx-argparse'],
         'dev': ['h5py'],
-<<<<<<< HEAD
-        'test': ['pandas', 'pexpect', 'pytest', 'pytest-env','h5py'],
-=======
         'test': ['pandas', 'pexpect', 'pytest', 'pytest-env', 'h5py'],
->>>>>>> 02fec187
     },
     # replace orginal install command with version that also builds
     # chapel and the arkouda server.
