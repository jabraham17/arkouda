module SipHash {
  private use CommPrimitives;
  private use AryUtil;
  
  param cROUNDS = 2;
  param dROUNDS = 4;

  private config param DEBUG = false;

  const defaultSipHashKey: [0..#16] uint(8) = for i in 0..#16 do i: uint(8);
  
  class ArgumentError: Error {}

  inline proc ROTL(x, b) {
    return (((x) << (b)) | ((x) >> (64 - (b))));
  }

  private inline proc U32TO8_LE(p: [?D] uint(8), v: uint(32)) {
    p[D.low] = v: uint(8);
    p[D.low+1] = (v >> 8): uint(8);
    p[D.low+2] = (v >> 16): uint(8);
    p[D.low+3] = (v >> 24): uint(8);
  }
  
  private inline proc U64TO8_LE(p: [?D] uint(8), v: uint(64)) {
    U32TO8_LE(p[D.low..#4], v: uint(32));
    U32TO8_LE(p[D.low+4..#4], (v >> 32): uint(32));
  }

  private inline proc U8TO64_LE(p: [] uint(8), D): uint(64) {
    return ((p[D.low]: uint(64)) |
            (p[D.low+1]: uint(64) << 8) |
            (p[D.low+2]: uint(64) << 16) |
            (p[D.low+3]: uint(64) << 24) |
            (p[D.low+4]: uint(64) << 32) |
            (p[D.low+5]: uint(64) << 40) |
            (p[D.low+6]: uint(64) << 48) |
            (p[D.low+7]: uint(64) << 56));
  }

<<<<<<< HEAD
  private inline proc U8TO64_LE(p: c_ptr(uint(8)), D): uint(64) {
    return ((p[D.low]: uint(64)) |
            (p[D.low+1]: uint(64) << 8) |
            (p[D.low+2]: uint(64) << 16) |
            (p[D.low+3]: uint(64) << 24) |
            (p[D.low+4]: uint(64) << 32) |
            (p[D.low+5]: uint(64) << 40) |
            (p[D.low+6]: uint(64) << 48) |
            (p[D.low+7]: uint(64) << 56));
=======
  private inline proc U8TO64_LE(p: c_ptr(uint(8))): uint(64) {
    return ((p[0]: uint(64)) |
            (p[1]: uint(64) << 8) |
            (p[2]: uint(64) << 16) |
            (p[3]: uint(64) << 24) |
            (p[4]: uint(64) << 32) |
            (p[5]: uint(64) << 40) |
            (p[6]: uint(64) << 48) |
            (p[7]: uint(64) << 56));
>>>>>>> 59da8f05
  }


  private inline proc byte_reverse(b: uint(64)): uint(64) {
    var c: uint(64);
    c |= (b & 0xff) << 56;
    c |= ((b >> 8) & 0xff) << 48;
    c |= ((b >> 16) & 0xff) << 40;
    c |= ((b >> 24) & 0xff) << 32;
    c |= ((b >> 32) & 0xff) << 24;
    c |= ((b >> 40) & 0xff) << 16;
    c |= ((b >> 48) & 0xff) << 8;
    c |= ((b >> 56) & 0xff);
    return c;
  }
  
  proc sipHash64(msg: [] uint(8), D): uint(64) {
<<<<<<< HEAD
    if contiguousIndices(msg) {
      ref start = msg[D.low];
      if D.high < D.low {
        var res = computeSipHash(c_ptrTo(start), 0..#0, 8);
        return res[1];
      }
      ref end = msg[D.high];
      const startLocale = start.locale.id;
      const endLocale = end.locale.id;
      const hereLocale = here.id;
      const l = D.size;
      if startLocale == endLocale {
        if startLocale == hereLocale {
          var res = computeSipHash(c_ptrTo(start), 0..#l, 8);
          return res[1];
        } else {
          var a = c_malloc(msg.eltType, l);
          GET(a, startLocale, getAddr(start), l);
          var h = computeSipHash(a, 0..#l, 8);
          c_free(a);
          return h[1];
        }
      }
    }
    var res = computeSipHash(msg, D, 8);
=======
    var res = computeSipHashLocalized(msg, D, 8);
>>>>>>> 59da8f05
    return res[1];
  }

  proc sipHash128(msg: [] uint(8), D): 2*uint(64) {
    return computeSipHashLocalized(msg, D, 16);
  }

  private proc computeSipHashLocalized(msg: [] uint(8), D, param outlen: int) {
    if contiguousIndices(msg) {
      ref start = msg[D.low];
      if D.high < D.low {
<<<<<<< HEAD
        return computeSipHash(c_ptrTo(start), 0..#0, 16);
=======
        return computeSipHash(c_ptrTo(start), 0..#0, outlen);
>>>>>>> 59da8f05
      }
      ref end = msg[D.high];
      const startLocale = start.locale.id;
      const endLocale = end.locale.id;
      const hereLocale = here.id;
      const l = D.size;
      if startLocale == endLocale {
        if startLocale == hereLocale {
          return computeSipHash(c_ptrTo(start), 0..#l, outlen);
        } else {
          var a = c_malloc(msg.eltType, l);
          GET(a, startLocale, getAddr(start), l);
          var h = computeSipHash(a, 0..#l, outlen);
          c_free(a);
          return h;
        }
      }
    }
    return computeSipHash(msg, D, outlen);
  }
  
  private proc computeSipHash(msg, D, param outlen: int) {
    if !((outlen == 8) || (outlen == 16)) {
      compilerError("outlen must be 8 or 16");
    }
    var v0 = 0x736f6d6570736575: uint(64);
    var v1 = 0x646f72616e646f6d: uint(64);
    var v2 = 0x6c7967656e657261: uint(64);
    var v3 = 0x7465646279746573: uint(64);
    const k0 = 0x0706050403020100: uint(64);
    const k1 = 0x0f0e0d0c0b0a0908: uint(64);
    var m: uint(64);
    var i: int;
    const lastPos = D.size - (D.size % 8); // C index, 0-up
    // const uint8_t *end = in + inlen - (inlen % sizeof(uint64_t));
    const left: int = D.size & 7;
    // const int left = inlen & 7;
    var b: uint(64) = (D.size: uint(64)) << 56;
    v3 ^= k1;
    v2 ^= k0;
    v1 ^= k1;
    v0 ^= k0;
    
    if (outlen == 16) {
      v1 ^= 0xee;
    }
    
    inline proc SIPROUND() {
        v0 += v1;
        v1 = ROTL(v1, 13);
        v1 ^= v0;
        v0 = ROTL(v0, 32);
        v2 += v3;
        v3 = ROTL(v3, 16);
        v3 ^= v2;
        v0 += v3;
        v3 = ROTL(v3, 21);
        v3 ^= v0;
        v2 += v1;
        v1 = ROTL(v1, 17);
        v1 ^= v2;
        v2 = ROTL(v2, 32);
    }

    inline proc TRACE() {
      if DEBUG {
        try! {
          writeln("%i v0 %016xu".format(D.size, v0));
          writeln("%i v1 %016xu".format(D.size, v1));
          writeln("%i v2 %016xu".format(D.size, v2));
          writeln("%i v3 %016xu".format(D.size, v3));
        }
      }
    }

<<<<<<< HEAD
    for pos in 0..lastPos-1 by 8 {
        m = U8TO64_LE(msg, pos..#8);
=======
    for pos in D.low..lastPos-1 by 8 {
        if isSubtype(msg.type, c_ptr) {
          m = U8TO64_LE(msg + pos);
        } else {
          m = U8TO64_LE(msg, pos..#8);
        }
>>>>>>> 59da8f05
        v3 ^= m;
        TRACE();
        for i in 0..#cROUNDS {
          SIPROUND();
        }

        v0 ^= m;
    }

    if (left == 7) {
        b |= (msg[lastPos+6]: uint(64)) << 48;
}
    if (left >= 6) {
        b |= (msg[lastPos+5]: uint(64)) << 40;
    }
    if (left >= 5) {
        b |= (msg[lastPos+4]: uint(64)) << 32;
}
    if (left >= 4) {
        b |= (msg[lastPos+3]: uint(64)) << 24;
}
    if (left >= 3) {
        b |= (msg[lastPos+2]: uint(64)) << 16;
}
    if (left >= 2) {
        b |= (msg[lastPos+1]: uint(64)) << 8;
}
    if (left >= 1) {
        b |= (msg[lastPos]: uint(64));
        }

    v3 ^= b;

    TRACE();
    for i in 0..#cROUNDS {
      SIPROUND();
    }

    v0 ^= b;

    if (outlen == 16) {
      v2 ^= 0xee;
    } else {
      v2 ^= 0xff;
    }

    TRACE();
    for i in 0..#dROUNDS {
      SIPROUND();
    }

    b = v0 ^ v1 ^ v2 ^ v3;
    var res: 2*uint(64);
    res[1] = byte_reverse(b);

    if (outlen == 8) {
        return res;
    }

    v1 ^= 0xdd;

    TRACE();
    for i in 0..#dROUNDS {
      SIPROUND();
    }
    
    b = v0 ^ v1 ^ v2 ^ v3;
    res[2] = byte_reverse(b);

    return res;
  }
}<|MERGE_RESOLUTION|>--- conflicted
+++ resolved
@@ -38,17 +38,6 @@
             (p[D.low+7]: uint(64) << 56));
   }
 
-<<<<<<< HEAD
-  private inline proc U8TO64_LE(p: c_ptr(uint(8)), D): uint(64) {
-    return ((p[D.low]: uint(64)) |
-            (p[D.low+1]: uint(64) << 8) |
-            (p[D.low+2]: uint(64) << 16) |
-            (p[D.low+3]: uint(64) << 24) |
-            (p[D.low+4]: uint(64) << 32) |
-            (p[D.low+5]: uint(64) << 40) |
-            (p[D.low+6]: uint(64) << 48) |
-            (p[D.low+7]: uint(64) << 56));
-=======
   private inline proc U8TO64_LE(p: c_ptr(uint(8))): uint(64) {
     return ((p[0]: uint(64)) |
             (p[1]: uint(64) << 8) |
@@ -58,7 +47,6 @@
             (p[5]: uint(64) << 40) |
             (p[6]: uint(64) << 48) |
             (p[7]: uint(64) << 56));
->>>>>>> 59da8f05
   }
 
 
@@ -76,35 +64,7 @@
   }
   
   proc sipHash64(msg: [] uint(8), D): uint(64) {
-<<<<<<< HEAD
-    if contiguousIndices(msg) {
-      ref start = msg[D.low];
-      if D.high < D.low {
-        var res = computeSipHash(c_ptrTo(start), 0..#0, 8);
-        return res[1];
-      }
-      ref end = msg[D.high];
-      const startLocale = start.locale.id;
-      const endLocale = end.locale.id;
-      const hereLocale = here.id;
-      const l = D.size;
-      if startLocale == endLocale {
-        if startLocale == hereLocale {
-          var res = computeSipHash(c_ptrTo(start), 0..#l, 8);
-          return res[1];
-        } else {
-          var a = c_malloc(msg.eltType, l);
-          GET(a, startLocale, getAddr(start), l);
-          var h = computeSipHash(a, 0..#l, 8);
-          c_free(a);
-          return h[1];
-        }
-      }
-    }
-    var res = computeSipHash(msg, D, 8);
-=======
     var res = computeSipHashLocalized(msg, D, 8);
->>>>>>> 59da8f05
     return res[1];
   }
 
@@ -116,11 +76,7 @@
     if contiguousIndices(msg) {
       ref start = msg[D.low];
       if D.high < D.low {
-<<<<<<< HEAD
-        return computeSipHash(c_ptrTo(start), 0..#0, 16);
-=======
         return computeSipHash(c_ptrTo(start), 0..#0, outlen);
->>>>>>> 59da8f05
       }
       ref end = msg[D.high];
       const startLocale = start.locale.id;
@@ -154,7 +110,7 @@
     const k1 = 0x0f0e0d0c0b0a0908: uint(64);
     var m: uint(64);
     var i: int;
-    const lastPos = D.size - (D.size % 8); // C index, 0-up
+    const lastPos = D.low + D.size - (D.size % 8);
     // const uint8_t *end = in + inlen - (inlen % sizeof(uint64_t));
     const left: int = D.size & 7;
     // const int left = inlen & 7;
@@ -196,17 +152,12 @@
       }
     }
 
-<<<<<<< HEAD
-    for pos in 0..lastPos-1 by 8 {
-        m = U8TO64_LE(msg, pos..#8);
-=======
     for pos in D.low..lastPos-1 by 8 {
         if isSubtype(msg.type, c_ptr) {
           m = U8TO64_LE(msg + pos);
         } else {
           m = U8TO64_LE(msg, pos..#8);
         }
->>>>>>> 59da8f05
         v3 ^= m;
         TRACE();
         for i in 0..#cROUNDS {
