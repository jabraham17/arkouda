--- conflicted
+++ resolved
@@ -262,8 +262,14 @@
             } catch e: SegArrayError {
                 try! writeln(e.message());
                 return e.publish();
-            } catch {
+            } catch e: Error {
                 // Need a catch-all for non-throwing function
+                try! writeln(generateErrorContext(
+                                msg=e.message(), 
+                                lineNumber=getLineNumber(), 
+                                moduleName=getModuleName(), 
+                                routineName=getRoutineName(), 
+                                errorClass="Error"));
                 return try! "Error: unknown cause";
             }
         }
@@ -411,8 +417,14 @@
                 } catch e: SegArrayError {
                     try! writeln(e.message());
                     return e.publish();
-                } catch {
+                } catch e : Error {
                     // Need a catch-all for non-throwing function
+                    try! writeln(generateErrorContext(
+                                     msg=e.message(), 
+                                     lineNumber=getLineNumber(), 
+                                     moduleName=getModuleName(), 
+                                     routineName=getRoutineName(), 
+                                     errorClass="Error"));
                     return try! "Error: unknown cause";
                 }
             }
@@ -534,15 +546,21 @@
         const READABLE = (S_IRUSR | S_IRGRP | S_IROTH);
 
         if !exists(filename) {
-            throw getErrorWithContext(msg="The file %s does not exist".format(filename),
-                lineNumber=getLineNumber(), routineName=getRoutineName(), 
-                moduleName=getModuleName(), errorClass="FileNotFoundError");
+            throw getErrorWithContext(
+                           msg="The file %s does not exist".format(filename),
+                           lineNumber=getLineNumber(),
+                           routineName=getRoutineName(), 
+                           moduleName=getModuleName(),
+                           errorClass="FileNotFoundError");
         }
 
         if !(getMode(filename) & READABLE) {
-            throw getErrorWithContext(msg="permission error on %s".format(filename),
-                lineNumber=getLineNumber(), routineName=getRoutineName(), 
-                moduleName=getModuleName(), errorClass="PermissionError");
+            throw getErrorWithContext(
+                           msg="permission error on %s".format(filename),
+                           lineNumber=getLineNumber(),
+                           routineName=getRoutineName(), 
+                           moduleName=getModuleName(),
+                           errorClass="PermissionError");
         }
 
         var file_id = C_HDF5.H5Fopen(filename.c_str(), 
@@ -550,9 +568,12 @@
 
         if file_id < 0 { // HF5open returns negative value on failure
             C_HDF5.H5Fclose(file_id);
-            throw getErrorWithContext(msg="cannot open as HDF5 file %s".format(filename),
-                lineNumber=getLineNumber(), routineName=getRoutineName(), 
-                moduleName=getModuleName(), errorClass="NotHDF5FileError");            
+            throw getErrorWithContext(
+                           msg="cannot open as HDF5 file %s".format(filename),
+                           lineNumber=getLineNumber(), 
+                           routineName=getRoutineName(), 
+                           moduleName=getModuleName(), 
+                           errorClass="NotHDF5FileError");            
         }
 
         var dName = getReadDsetName(file_id, dsetName);
@@ -560,9 +581,12 @@
         if !C_HDF5.H5Lexists(file_id, dName.c_str(), C_HDF5.H5P_DEFAULT) {
             C_HDF5.H5Fclose(file_id);
             throw getErrorWithContext(
-              msg="The dataset %s does not exist in the file %s".format(dsetName, filename),
-              lineNumber=getLineNumber(), routineName=getRoutineName(), 
-              moduleName=getModuleName(), errorClass='DatasetNotFoundError'
+                 msg="The dataset %s does not exist in the file %s".format(dsetName, 
+                                                filename),
+                 lineNumber=getLineNumber(), 
+                 routineName=getRoutineName(), 
+                 moduleName=getModuleName(), 
+                 errorClass='DatasetNotFoundError'
             );
         }
 
@@ -578,7 +602,8 @@
                                            try get_dataset_info(file_id, offsetDset);
                 if (offsetClass != C_HDF5.H5T_INTEGER) {
                     throw getErrorWithContext(
-                       msg="dataset %s has incorrect one or more sub-datasets %s %s".format(dsetName,SEGARRAY_OFFSET_NAME,SEGARRAY_VALUE_NAME), 
+                       msg="dataset %s has incorrect one or more sub-datasets" +
+                       " %s %s".format(dsetName,SEGARRAY_OFFSET_NAME,SEGARRAY_VALUE_NAME), 
                        lineNumber=getLineNumber(),
                        routineName=getRoutineName(),
                        moduleName=getModuleName(),
@@ -657,7 +682,12 @@
              * If there's an actual error, print it here. :TODO: revisit this
              * catch block after confirming the best way to handle HDF5 error
              */
-            writeln("Error in isStringsDataset: %t".format(e));
+            writeln(generateErrorContext(
+                        msg="checking if isStringsDataset %t".format(e.message()), 
+                        lineNumber=getLineNumber(), 
+                        moduleName=getModuleName(), 
+                        routineName=getRoutineName(), 
+                        errorClass="Error"));
         }
 
         return groupExists > -1;
@@ -682,7 +712,12 @@
              * If there's an actual error, print it here. :TODO: revisit this
              * catch block after confirming the best way to handle HDF5 error
              */
-            try! writeln("Error in isBooleanDataset with file id %t".format(e));  
+            try! writeln(generateErrorContext(
+                        msg="checking if isBooleanDataset %t".format(e.message()), 
+                        lineNumber=getLineNumber(), 
+                        moduleName=getModuleName(), 
+                        routineName=getRoutineName(), 
+                        errorClass="Error"));
         }
 
         return groupExists > -1;
@@ -713,7 +748,13 @@
              * If there's an actual error, print it here. :TODO: revisit this
              * catch block after confirming the best way to handle HDF5 error
              */
-            try! writeln("Error in isBooleanDataset with file name %t".format(e));        
+            try! writeln(generateErrorContext(
+                msg="checking if isBooleanDataset %t with file %s".format(e.message(), 
+                                 fileName), 
+                lineNumber=getLineNumber(), 
+                moduleName=getModuleName(), 
+                routineName=getRoutineName(), 
+                errorClass="Error"));       
         }
         return boolDataset;
     }
@@ -730,14 +771,6 @@
             try {
                 var file_id = C_HDF5.H5Fopen(filename.c_str(), C_HDF5.H5F_ACC_RDONLY, 
                                            C_HDF5.H5P_DEFAULT);
-<<<<<<< HEAD
-            var dims: [0..#1] C_HDF5.hsize_t; // Only rank 1 for now
-
-            // Read array length into dims[0]
-            C_HDF5.HDF5_WAR.H5LTget_dataset_info_WAR(file_id, dsetName.c_str(), c_ptrTo(dims), nil, nil);
-            C_HDF5.H5Fclose(file_id);
-            lengths[i] = dims[0]: int;
-=======
                 var dims: [0..#1] C_HDF5.hsize_t; // Only rank 1 for now
                 var dName = try! getReadDsetName(file_id, dsetName);
 
@@ -753,9 +786,14 @@
                 }
                 lengths[i] = dims[0]: int;
             } catch e: Error {
-                throw new Error("Error in getting dataset info %s".format(e.message()));
-            }
->>>>>>> f20b6051
+                throw getErrorWithContext(
+                             msg="in getting dataset info %s".format(e.message()),
+                             lineNumber=getLineNumber(), 
+                             routineName=getRoutineName(), 
+                             moduleName=getModuleName(), 
+                             errorClass='WriteModeError'
+                );
+            }
         }
         // Compute subdomain of master array contained in each file
         var subdoms: [FD] domain(1);
@@ -1363,7 +1401,7 @@
             return C_HDF5.H5T_NATIVE_HBOOL;
         } else {
             return getHDF5Type(A.eltType);
-        }    
+        }
     }
     
     /*
@@ -1480,12 +1518,12 @@
            */
           if !allexist || (matchingFilenames.size != filenames.size) {
               throw getErrorWithContext(
-                 msg="appending to existing files must be done with the same number " +
+                   msg="appending to existing files must be done with the same number " +
                       "of locales. Try saving with a different directory or filename prefix?",
-                 lineNumber=getLineNumber(), 
-                 routineName=getRoutineName(), 
-                 moduleName=getModuleName(), 
-                 errorClass='MismatchedAppendError'
+                   lineNumber=getLineNumber(), 
+                   routineName=getRoutineName(), 
+                   moduleName=getModuleName(), 
+                   errorClass='MismatchedAppendError'
               );
           }
 
@@ -1604,9 +1642,12 @@
                                                       C_HDF5.H5P_DEFAULT, C_HDF5.H5P_DEFAULT);
 
               if file_id < 0 { // Negative file_id means error
-                  throw getErrorWithContext(msg="The file %s does not exist".format(filenames[loc]),
-                                    lineNumber=getLineNumber(), routineName=getRoutineName(), 
-                                    moduleName=getModuleName(), errorClass='FileNotFoundError');
+                  throw getErrorWithContext(
+                                     msg="The file %s does not exist".format(filenames[loc]),
+                                     lineNumber=getLineNumber(), 
+                                     routineName=getRoutineName(), 
+                                     moduleName=getModuleName(), 
+                                     errorClass='FileNotFoundError');
               }
 
               /*
@@ -1616,9 +1657,12 @@
               C_HDF5.H5Fclose(file_id);
            }
         } else {
-            throw getErrorWithContext(msg="The mode %t is invalid".format(mode),
-                                    lineNumber=getLineNumber(), routineName=getRoutineName(), 
-                                    moduleName=getModuleName(), errorClass='IllegalArgumentError');            
+            throw getErrorWithContext(
+                                msg="The mode %t is invalid".format(mode),
+                                lineNumber=getLineNumber(), 
+                                routineName=getRoutineName(), 
+                                moduleName=getModuleName(), 
+                                errorClass='IllegalArgumentError');            
         }    
         return warnFlag;
     }
@@ -1838,13 +1882,12 @@
     private proc getGroup(dsetName : string) : string throws {
         var values = dsetName.split('/');
         if values.size < 1 {
-<<<<<<< HEAD
-            throw getErrorWithContext(msg="The Strings dataset must be in form {dset}/values",
-                                    lineNumber=getLineNumber(), routineName=getRoutineName(), 
-                                    moduleName=getModuleName(), errorClass='IllegalArgumentError');            
-=======
-            throw new IllegalArgumentError('The Strings or Booleans dataset must be in form {dset}/values');
->>>>>>> f20b6051
+            throw getErrorWithContext(
+               msg="Strings dataset format must be {dset}/values, Booleans {dset}/booleans",
+               lineNumber=getLineNumber(), 
+               routineName=getRoutineName(), 
+               moduleName=getModuleName(), 
+               errorClass='IllegalArgumentError');            
         } else {
             return values[0];
         }
