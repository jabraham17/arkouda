--- conflicted
+++ resolved
@@ -173,155 +173,20 @@
                 authenticateUser(token);
             }
 
-<<<<<<< HEAD
-            if containsBinaryData(cmdRaw) {
-                /*
-                For cases where arbitrary data is received, reconstitute the 
-                reqMsgRaw binary to contain just the encoded cmd and the payload 
-                and then send back to the client.
-                */
-                reqMsgRaw = b' '.join(cmd.encode(),payload); 
-                if logging {
-                    writeln("reqMsg: ", b"array", " <binary-data>");
-                    writeln(">>> %s started at %.17r sec".format("array", s0));
-                    try! stdout.flush();
-                }
-                sendRepMsg(arrayMsg(reqMsgRaw, st));
-            } else {
-                /*
-                The remaining payload is a space-delimited string binary, so decode
-                and split the payload, and then reconstitute the reqMsg to contain
-                the cmd and payload values
-                */
-                var messageTokens = payload.decode().split(' ');
-                var reqMsg = ' '.join(messageTokens);
-                reqMsg = ' '.join(cmd, reqMsg);
-
-                if logging {
-                    writeln("reqMsg: ", reqMsg);
-                    writeln(">>> %s started at %.17r sec".format(cmd, s0));
-                    try! stdout.flush();
-                }
-
-                // now take care of the case where we send arbitrary data:
-                if cmd == "tondarray" {
-                    sendRepMsg(tondarrayMsg(reqMsg, st));
-                }
-                else {
-                    // here we know that everything is strings
-                    var repMsg: string;
-
-                    if cmd == "shutdown" {
-                        shutdown();
-                        if (logging) {writeln("<<< shutdown took %.17r sec".format(t1.elapsed() - s0)); 
-=======
             // If cmd is shutdown, don't bother generating a repMsg
             if cmd == "shutdown" {
                 shutdown();
                 if (logging) {writeln("<<< shutdown took %.17r sec".format(t1.elapsed() - s0)); 
->>>>>>> 474e7a77
                                                                               try! stdout.flush();}
                 break;
             }
 
-<<<<<<< HEAD
-                    select cmd
-                    {
-                        when "intersect1d"       {repMsg = intersect1dMsg(reqMsg, st);}
-                        when "setdiff1d"         {repMsg = setdiff1dMsg(reqMsg, st);}
-                        when "setxor1d"          {repMsg = setxor1dMsg(reqMsg, st);}
-                        when "union1d"           {repMsg = union1dMsg(reqMsg, st);}
-                        when "segmentLengths"    {repMsg = segmentLengthsMsg(reqMsg, st);}
-                        when "segmentedHash"     {repMsg = segmentedHashMsg(reqMsg, st);}
-                        when "segmentedEfunc"    {repMsg = segmentedEfuncMsg(reqMsg, st);}
-                        when "segmentedIndex"    {repMsg = segmentedIndexMsg(reqMsg, st);}
-                        when "segmentedBinopvv"  {repMsg = segBinopvvMsg(reqMsg, st);}
-                        when "segmentedBinopvs"  {repMsg = segBinopvsMsg(reqMsg, st);}
-                        when "segmentedGroup"    {repMsg = segGroupMsg(reqMsg, st);}
-                        when "segmentedIn1d"     {repMsg = segIn1dMsg(reqMsg, st);}
-                        when "lshdf"             {repMsg = lshdfMsg(reqMsg, st);}
-                        when "readhdf"           {repMsg = readhdfMsg(reqMsg, st);}
-                        when "readAllHdf"        {repMsg = readAllHdfMsg(reqMsg, st);}
-                        when "tohdf"             {repMsg = tohdfMsg(reqMsg, st);}
-                        when "create"            {repMsg = createMsg(reqMsg, st);}
-                        when "delete"            {repMsg = deleteMsg(reqMsg, st);}
-                        when "binopvv"           {repMsg = binopvvMsg(reqMsg, st);}
-                        when "binopvs"           {repMsg = binopvsMsg(reqMsg, st);}
-                        when "binopsv"           {repMsg = binopsvMsg(reqMsg, st);}
-                        when "opeqvv"            {repMsg = opeqvvMsg(reqMsg, st);}
-                        when "opeqvs"            {repMsg = opeqvsMsg(reqMsg, st);}
-                        when "efunc"             {repMsg = efuncMsg(reqMsg, st);}
-                        when "efunc3vv"          {repMsg = efunc3vvMsg(reqMsg, st);}
-                        when "efunc3vs"          {repMsg = efunc3vsMsg(reqMsg, st);}
-                        when "efunc3sv"          {repMsg = efunc3svMsg(reqMsg, st);}
-                        when "efunc3ss"          {repMsg = efunc3ssMsg(reqMsg, st);}
-                        when "reduction"         {repMsg = reductionMsg(reqMsg, st);}
-                        when "countReduction"    {repMsg = countReductionMsg(reqMsg, st);}
-                        when "countLocalRdx"     {repMsg = countLocalRdxMsg(reqMsg, st);}
-                        when "findSegments"      {repMsg = findSegmentsMsg(reqMsg, st);}
-                        when "findLocalSegments" {repMsg = findLocalSegmentsMsg(reqMsg, st);}
-                        when "segmentedReduction"{repMsg = segmentedReductionMsg(reqMsg, st);}
-                        when "segmentedLocalRdx" {repMsg = segmentedLocalRdxMsg(reqMsg, st);}
-                        when "arange"            {repMsg = arangeMsg(reqMsg, st);}
-                        when "linspace"          {repMsg = linspaceMsg(reqMsg, st);}
-                        when "randint"           {repMsg = randintMsg(reqMsg, st);}
-                        when "randomNormal"      {repMsg = randomNormalMsg(reqMsg, st);}
-                        when "randomStrings"     {repMsg = randomStringsMsg(reqMsg, st);}
-                        when "histogram"         {repMsg = histogramMsg(reqMsg, st);}
-                        when "in1d"              {repMsg = in1dMsg(reqMsg, st);}
-                        when "unique"            {repMsg = uniqueMsg(reqMsg, st);}
-                        when "value_counts"      {repMsg = value_countsMsg(reqMsg, st);}
-                        when "set"               {repMsg = setMsg(reqMsg, st);}
-                        when "info"              {repMsg = infoMsg(reqMsg, st);}
-                        when "str"               {repMsg = strMsg(reqMsg, st);}
-                        when "repr"              {repMsg = reprMsg(reqMsg, st);}
-                        when "[int]"             {repMsg = intIndexMsg(reqMsg, st);}
-                        when "[slice]"           {repMsg = sliceIndexMsg(reqMsg, st);}
-                        when "[pdarray]"         {repMsg = pdarrayIndexMsg(reqMsg, st);}
-                        when "[int]=val"         {repMsg = setIntIndexToValueMsg(reqMsg, st);}
-                        when "[pdarray]=val"     {repMsg = setPdarrayIndexToValueMsg(reqMsg, st);}
-                        when "[pdarray]=pdarray" {repMsg = setPdarrayIndexToPdarrayMsg(reqMsg, st);}
-                        when "[slice]=val"       {repMsg = setSliceIndexToValueMsg(reqMsg, st);}
-                        when "[slice]=pdarray"   {repMsg = setSliceIndexToPdarrayMsg(reqMsg, st);}
-                        when "argsort"           {repMsg = argsortMsg(reqMsg, st);}
-                        when "coargsort"         {repMsg = coargsortMsg(reqMsg, st);}
-                        when "concatenate"       {repMsg = concatenateMsg(reqMsg, st);}
-                        when "localArgsort"      {repMsg = localArgsortMsg(reqMsg, st);}
-                        when "sort"              {repMsg = sortMsg(reqMsg, st);}
-                        when "joinEqWithDT"      {repMsg = joinEqWithDTMsg(reqMsg, st);}
-                        when "getconfig"         {repMsg = getconfigMsg(reqMsg, st);}
-                        when "getmemused"        {repMsg = getmemusedMsg(reqMsg, st);}
-                        when "register"          {repMsg = registerMsg(reqMsg, st);}
-                        when "attach"            {repMsg = attachMsg(reqMsg, st);}
-                        when "unregister"        {repMsg = unregisterMsg(reqMsg, st);}
-                        when "connect" {
-                            if authenticate {
-                                repMsg = "connected to arkouda server tcp://*:%t as user %s with token %s".format(ServerPort,user,token);
-                            } else {
-                                repMsg = "connected to arkouda server tcp://*:%t".format(ServerPort);
-                            }
-                        }
-                        when "disconnect" {
-                            repMsg = "disconnected from arkouda server tcp://*:%t".format(ServerPort);
-                        }
-                        when "noop" {
-                            repMsg = "noop";
-                            if v { writeln("no-op"); try! stdout.flush(); }
-                        }
-                        when "ruok" {
-                            repMsg = "imok";
-                        }
-                        otherwise {
-                            repMsg = "Error: unrecognized command: %s".format(reqMsg);
-                        }
-=======
             /*
             Declare the repMsg and binaryRepMsg variables, one of which is sent to sendRepMsg
             depending upon whether a string (repMsg) or bytes (binarRepMsg) is to be returned.
             */
             var binaryRepMsg: bytes;
             var repMsg: string;
->>>>>>> 474e7a77
 
             select cmd
             {
