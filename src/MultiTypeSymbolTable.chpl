
module MultiTypeSymbolTable
{
    use ServerConfig;
    use ServerErrorStrings;
    use Reflection;
    use Errors;
    
    use MultiTypeSymEntry;
    use Map;

    /* symbol table */
    class SymTab
    {
        /*
        Associative domain of strings
        */
        var registry: domain(string);

        /*
        Map indexed by strings
        */
        var tab: map(string, shared GenSymEntry);

        var nid = 0;
        /*
        Gives out symbol names.
        */
        proc nextName():string {
            nid += 1;
            return "id_"+ nid:string;
        }

        proc regName(name: string, userDefinedName: string) throws {

            // check to see if name is defined
            if (!tab.contains(name)) {
                if (v) {writeln("regName: undefined symbol ",name);try! stdout.flush();}
                throw getErrorWithContext(
                                   msg=unknownSymbolError("regName", name),
                                   lineNumber=getLineNumber(),
                                   routineName=getRoutineName(),
                                   moduleName=getModuleName(),
                                   errorClass="ErrorWithContext");
            }

            // check to see if userDefinedName is defined
            if (registry.contains(userDefinedName))
            {
                if (v) {writeln("regName: redefined symbol ",userDefinedName);try! stdout.flush();}
            }
            
            registry += userDefinedName; // add user defined name to registry
            tab.addOrSet(userDefinedName, tab.getValue(name)); // point at same shared table entry
        }

        proc unregName(name: string) throws {
            
            // check to see if name is defined
            if (!registry.contains(name) || !tab.contains(name))  {
                if (v) {writeln("unregName: undefined symbol ",name);try! stdout.flush();}
                throw getErrorWithContext(
                                   msg=unknownSymbolError("regName", name),
                                   lineNumber=getLineNumber(),
                                   routineName=getRoutineName(),
                                   moduleName=getModuleName(),
                                   errorClass="ErrorWithContext");
            }
            tab.remove(name); // clear out entry for name
            registry -= name; // take name out of registry
        }
        
        // is it an error to redefine an entry? ... probably not
        // this addEntry takes stuff to create a new SymEntry

        /*
        Takes args and creates a new SymEntry.

        :arg name: name of the array
        :type name: string

        :arg len: length of array
        :type len: int

        :arg t: type of array

        :returns: borrow of newly created `SymEntry(t)`
        */
        proc addEntry(name: string, len: int, type t): borrowed SymEntry(t) throws {
            // check and throw if memory limit would be exceeded
            if t == bool {overMemLimit(len);} else {overMemLimit(len*numBytes(t));}
            
            var entry = new shared SymEntry(len, t);
            if (tab.contains(name)) {
                if (v) {writeln("redefined symbol ",name);try! stdout.flush();}
            }

            tab.addOrSet(name, entry);
            return tab.getBorrowed(name).toSymEntry(t);
        }

        /*
        Takes an already created GenSymEntry and creates a new SymEntry.

        :arg name: name of the array
        :type name: string

        :arg entry: Generic Sym Entry to convert
        :type entry: GenSymEntry

        :returns: borrow of newly created GenSymEntry
        */
        proc addEntry(name: string, in entry: shared GenSymEntry): borrowed GenSymEntry throws {
            // check and throw if memory limit would be exceeded
            overMemLimit(entry.size*entry.itemsize);

            if (tab.contains(name)) {
                if (v) {writeln("redefined symbol ",name);try! stdout.flush();}
            }

            tab.addOrSet(name, entry);
            return tab.getBorrowed(name);
        }

        /*
        Creates a symEntry from array name, length, and DType

        :arg name: name of the array
        :type name: string

        :arg len: length of array
        :type len: int

        :arg dtype: type of array

        :returns: borrow of newly created GenSymEntry
        */
        proc addEntry(name: string, len: int, dtype: DType): borrowed GenSymEntry throws {
            select dtype {
                when DType.Int64 { return addEntry(name, len, int); }
                when DType.Float64 { return addEntry(name, len, real); }
                when DType.Bool { return addEntry(name, len, bool); }
                otherwise { 
                    var errorMsg = "addEntry not implemented for %t".format(dtype); 
                    throw getErrorWithContext(
                                   msg=errorMsg,
                                   lineNumber=getLineNumber(),
                                   routineName=getRoutineName(),
                                   moduleName=getModuleName(),
                                   errorClass="ErrorWithContext");
                }
            }
        }

        /*
        Removes an unregistered entry from the symTable

        :arg name: name of the array
        :type name: string
        */
        proc deleteEntry(name: string) {
            if (tab.contains(name) && !registry.contains(name)) {
                tab.remove(name);
            }
            else {
                if (v) {writeln("deleteEntry: unkown symbol ",name);try! stdout.flush();}
            }
        }

        /*
        Clears all unregistered entries from the symTable
        */
        proc clear() {
            for n in tab.keysToArray() { deleteEntry(n); }
        }

        
        /*
        Returns the sym entry associated with the provided name, if the sym entry exists

        :arg name: string to index/query in the sym table
        :type name: string

        :returns: sym entry or throws on error
        :throws: `unkownSymbolError(name)`
        */
        proc lookup(name: string): borrowed GenSymEntry throws {
            if (!tab.contains(name))
            {
                if (v) {writeln("undefined symbol ",name);try! stdout.flush();}
                throw getErrorWithContext(
                                   msg=unknownSymbolError("", name),
                                   lineNumber=getLineNumber(),
                                   routineName=getRoutineName(),
                                   moduleName=getModuleName(),
                                   errorClass="ErrorWithContext");
            } else {
                return tab.getBorrowed(name);
            }
        }

        /*
        Prints the SymTable in a pretty format (name,SymTable[name])
        */
<<<<<<< HEAD
        proc pretty(){
            for n in tab {
                try! writeln("%10s = ".format(n), tab.getValue(n));try! stdout.flush();
=======
        proc pretty() throws {
            for n in tab {
                writeln("%10s = ".format(n), tab.getValue(n));try! stdout.flush();
>>>>>>> 208271c4
            }
        }

        /*
        returns total bytes in arrays in the symbol table
        */
        proc memUsed(): int {
            var total: int = + reduce [e in tab.values()] e.size * e.itemsize;
            return total;
        }
        
        /*
        Attempts to format and return sym entries mapped to the provided string into JSON format.
        Pass __AllSymbols__ to process the entire sym table.

        :arg name: name of entry to be processed
        :type name: string
        */
        proc dump(name:string): string throws {
            if name == "__AllSymbols__" {return try! "%jt".format(this);}
            else if (tab.contains(name)) {return try! "%jt %jt".format(name, tab.getReference(name));}
            else {
<<<<<<< HEAD
                var errorMsg = try! "Error: dump: undefined name: %s".format(name);
                try! writeln(generateErrorContext(
=======
                var errorMsg = "Error: dump: undefined name: %s".format(name);
                writeln(generateErrorContext(
>>>>>>> 208271c4
                                     msg=errorMsg, 
                                     lineNumber=getLineNumber(), 
                                     moduleName=getModuleName(), 
                                     routineName=getRoutineName(), 
                                     errorClass="IncompatibleArgumentsError"));                 
                return errorMsg;
            }
        }
        
        /*
        Returns verbose attributes of the sym entry at the given string, if the string maps to an entry.
        Pass __AllSymbols__ to process all sym entries in the sym table.

        Returns: name, dtype, size, ndim, shape, and item size

        :arg name: name of entry to be processed
        :type name: string

        :returns: s (string) containing info
        */
        proc info(name:string): string {
            var s: string;
            if name == "__AllSymbols__" {
                for n in tab {
                    try! s += "name:%t dtype:%t size:%t ndim:%t shape:%t itemsize:%t\n".format(n, 
                              dtype2str(tab.getBorrowed(n).dtype), tab.getBorrowed(n).size, 
                              tab.getBorrowed(n).ndim, tab.getBorrowed(n).shape, 
                              tab.getBorrowed(n).itemsize);
                }
            }
            else
            {
                if (tab.contains(name)) {
                    try! s = "name:%t dtype:%t size:%t ndim:%t shape:%t itemsize:%t\n".format(name, 
                              dtype2str(tab.getBorrowed(name).dtype), tab.getBorrowed(name).size, 
                              tab.getBorrowed(name).ndim, tab.getBorrowed(name).shape, 
                              tab.getBorrowed(name).itemsize);
                }
                else {
                    s = unknownSymbolError("info",name);
<<<<<<< HEAD
                    try! writeln(generateErrorContext(
=======
                    writeln(generateErrorContext(
>>>>>>> 208271c4
                                     msg=s, 
                                     lineNumber=getLineNumber(), 
                                     moduleName=getModuleName(), 
                                     routineName=getRoutineName(), 
                                     errorClass="UnknownSymbolError"));                    
                }
            }
            return s;
        }

        /*
        Returns raw attributes of the sym entry at the given string, if the string maps to an entry.
        Returns: name, dtype, size, ndim, shape, and item size

        :arg name: name of entry to be processed
        :type name: string

        :returns: s (string) containing info
        */
        proc attrib(name:string):string {
            var s:string;
            if (tab.contains(name)) {
                try! s = "%s %s %t %t %t %t".format(name, dtype2str(tab.getBorrowed(name).dtype), 
                          tab.getBorrowed(name).size, tab.getBorrowed(name).ndim, 
                          tab.getBorrowed(name).shape, tab.getBorrowed(name).itemsize);
            }
            else {
                s = unknownSymbolError("attrib",name);
<<<<<<< HEAD
                try! writeln(generateErrorContext(
=======
                writeln(generateErrorContext(
>>>>>>> 208271c4
                                     msg=s, 
                                     lineNumber=getLineNumber(), 
                                     moduleName=getModuleName(), 
                                     routineName=getRoutineName(), 
                                     errorClass="IncompatibleArgumentsError"));                 
            }
            return s;
        }

        /*
        Attempts to find a sym entry mapped to the provided string, then 
        returns the data in the entry up to the specified threshold.
        Arrays of size less than threshold will be printed in their entirety. 
        Arrays of size greater than or equal to threshold will print the first 3 and last 3 elements

        :arg name: name of entry to be processed
        :type name: string

        :arg thresh: threshold for data to return
        :type thresh: int

        :returns: s (string) containing the array data
        */
        proc datastr(name: string, thresh:int): string {
            var s:string;
            if (tab.contains(name)) {
                var u: borrowed GenSymEntry = tab.getBorrowed(name);
                select u.dtype
                {
                    when DType.Int64
                    {
                        var e = toSymEntry(u,int);
                        if e.size == 0 {s =  "[]";}
                        else if e.size < thresh || e.size <= 6 {
                            s =  "[";
                            for i in 0..(e.size-2) {s += try! "%t ".format(e.a[i]);}
                            s += try! "%t]".format(e.a[e.size-1]);
                        }
                        else {
                            s = try! "[%t %t %t ... %t %t %t]".format(e.a[0],e.a[1],e.a[2],
                                                                      e.a[e.size-3],
                                                                      e.a[e.size-2],
                                                                      e.a[e.size-1]);
                        }
                    }
                    when DType.Float64
                    {
                        var e = toSymEntry(u,real);
                        if e.size == 0 {s =  "[]";}
                        else if e.size < thresh || e.size <= 6 {
                            s =  "[";
                            for i in 0..(e.size-2) {s += try! "%t ".format(e.a[i]);}
                            s += try! "%t]".format(e.a[e.size-1]);
                        }
                        else {
                            s = try! "[%t %t %t ... %t %t %t]".format(e.a[0],e.a[1],e.a[2],
                                                                      e.a[e.size-3],
                                                                      e.a[e.size-2],
                                                                      e.a[e.size-1]);
                        }
                    }
                    when DType.Bool
                    {
                        var e = toSymEntry(u,bool);
                        if e.size == 0 {s =  "[]";}
                        else if e.size < thresh || e.size <= 6 {
                            s =  "[";
                            for i in 0..(e.size-2) {s += try! "%t ".format(e.a[i]);}
                            s += try! "%t]".format(e.a[e.size-1]);
                        }
                        else {
                            s = try! "[%t %t %t ... %t %t %t]".format(e.a[0],e.a[1],e.a[2],
                                                                      e.a[e.size-3],
                                                                      e.a[e.size-2],
                                                                      e.a[e.size-1]);
                        }
                        s = s.replace("true","True");
                        s = s.replace("false","False");
                    }
                    otherwise {
                        s = unrecognizedTypeError("datastr",dtype2str(u.dtype));
<<<<<<< HEAD
                        try! writeln(generateErrorContext(
=======
                        writeln(generateErrorContext(
>>>>>>> 208271c4
                                     msg=s, 
                                     lineNumber=getLineNumber(), 
                                     moduleName=getModuleName(), 
                                     routineName=getRoutineName(), 
                                     errorClass="IncompatibleArgumentsError"));                         
                        }
                }
            }
            else {
                s = unknownSymbolError("datastr",name);
<<<<<<< HEAD
                try! writeln(generateErrorContext(
=======
                writeln(generateErrorContext(
>>>>>>> 208271c4
                                     msg=s, 
                                     lineNumber=getLineNumber(), 
                                     moduleName=getModuleName(), 
                                     routineName=getRoutineName(), 
                                     errorClass="IncompatibleArgumentsError"));                 
            }
            return s;
        }
        /*
        Attempts to find a sym entry mapped to the provided string, then 
        returns the data in the entry up to the specified threshold. 
        This method returns the data in form "array([<DATA>])".
        Arrays of size less than threshold will be printed in their entirety. 
        Arrays of size greater than or equal to threshold will print the first 3 and last 3 elements

        :arg name: name of entry to be processed
        :type name: string

        :arg thresh: threshold for data to return
        :type thresh: int

        :returns: s (string) containing the array data
        */
        proc datarepr(name: string, thresh:int): string {
            var s:string;
            if (tab.contains(name)) {
                var u: borrowed GenSymEntry = tab.getBorrowed(name);
                select u.dtype
                {
                    when DType.Int64
                    {
                        var e = toSymEntry(u,int);
                        if e.size == 0 {s =  "array([])";}
                        else if e.size < thresh || e.size <= 6 {
                            s =  "array([";
                            for i in 0..(e.size-2) {s += try! "%t, ".format(e.a[i]);}
                            s += try! "%t])".format(e.a[e.size-1]);
                        }
                        else {
                            s = try! "array([%t, %t, %t, ..., %t, %t, %t])".format(e.a[0],e.a[1],e.a[2],
                                                                                    e.a[e.size-3],
                                                                                    e.a[e.size-2],
                                                                                    e.a[e.size-1]);
                        }
                    }
                    when DType.Float64
                    {
                        var e = toSymEntry(u,real);
                        if e.size == 0 {s =  "array([])";}
                        else if e.size < thresh || e.size <= 6 {
                            s =  "array([";
                            for i in 0..(e.size-2) {s += try! "%.17r, ".format(e.a[i]);}
                            s += try! "%.17r])".format(e.a[e.size-1]);
                        }
                        else {
                            s = try! "array([%.17r, %.17r, %.17r, ..., %.17r, %.17r, %.17r])".format(e.a[0],e.a[1],e.a[2],
                                                                                    e.a[e.size-3],
                                                                                    e.a[e.size-2],
                                                                                    e.a[e.size-1]);
                        }
                    }
                    when DType.Bool
                    {
                        var e = toSymEntry(u,bool);
                        if e.size == 0 {s =  "array([])";}
                        else if e.size < thresh || e.size <= 6 {
                            s =  "array([";
                            for i in 0..(e.size-2) {s += try! "%t, ".format(e.a[i]);}
                            s += try! "%t])".format(e.a[e.size-1]);
                        }
                        else {
                            s = try! "array([%t, %t, %t, ..., %t, %t, %t])".format(e.a[0],e.a[1],e.a[2],
                                                                                    e.a[e.size-3],
                                                                                    e.a[e.size-2],
                                                                                    e.a[e.size-1]);
                        }
                        s = s.replace("true","True");
                        s = s.replace("false","False");
                    }
                    otherwise {
                        s = unrecognizedTypeError("datarepr",dtype2str(u.dtype));
<<<<<<< HEAD
                        try! writeln(generateErrorContext(
=======
                        writeln(generateErrorContext(
>>>>>>> 208271c4
                                     msg=s, 
                                     lineNumber=getLineNumber(), 
                                     moduleName=getModuleName(), 
                                     routineName=getRoutineName(), 
                                     errorClass="UnrecognizedTypeError"));                         
                    }
                }
            }
            else {
                s = unknownSymbolError("datarepr",name);
<<<<<<< HEAD
                try! writeln(generateErrorContext(
=======
                writeln(generateErrorContext(
>>>>>>> 208271c4
                                     msg=s, 
                                     lineNumber=getLineNumber(), 
                                     moduleName=getModuleName(), 
                                     routineName=getRoutineName(), 
                                     errorClass="UnknownSymbolError"));                 
            }
            return s;
        }
    }      
}
<|MERGE_RESOLUTION|>--- conflicted
+++ resolved
@@ -202,15 +202,9 @@
         /*
         Prints the SymTable in a pretty format (name,SymTable[name])
         */
-<<<<<<< HEAD
-        proc pretty(){
-            for n in tab {
-                try! writeln("%10s = ".format(n), tab.getValue(n));try! stdout.flush();
-=======
         proc pretty() throws {
             for n in tab {
                 writeln("%10s = ".format(n), tab.getValue(n));try! stdout.flush();
->>>>>>> 208271c4
             }
         }
 
@@ -233,13 +227,8 @@
             if name == "__AllSymbols__" {return try! "%jt".format(this);}
             else if (tab.contains(name)) {return try! "%jt %jt".format(name, tab.getReference(name));}
             else {
-<<<<<<< HEAD
-                var errorMsg = try! "Error: dump: undefined name: %s".format(name);
-                try! writeln(generateErrorContext(
-=======
                 var errorMsg = "Error: dump: undefined name: %s".format(name);
                 writeln(generateErrorContext(
->>>>>>> 208271c4
                                      msg=errorMsg, 
                                      lineNumber=getLineNumber(), 
                                      moduleName=getModuleName(), 
@@ -280,11 +269,7 @@
                 }
                 else {
                     s = unknownSymbolError("info",name);
-<<<<<<< HEAD
-                    try! writeln(generateErrorContext(
-=======
                     writeln(generateErrorContext(
->>>>>>> 208271c4
                                      msg=s, 
                                      lineNumber=getLineNumber(), 
                                      moduleName=getModuleName(), 
@@ -313,11 +298,7 @@
             }
             else {
                 s = unknownSymbolError("attrib",name);
-<<<<<<< HEAD
-                try! writeln(generateErrorContext(
-=======
                 writeln(generateErrorContext(
->>>>>>> 208271c4
                                      msg=s, 
                                      lineNumber=getLineNumber(), 
                                      moduleName=getModuleName(), 
@@ -399,11 +380,7 @@
                     }
                     otherwise {
                         s = unrecognizedTypeError("datastr",dtype2str(u.dtype));
-<<<<<<< HEAD
-                        try! writeln(generateErrorContext(
-=======
                         writeln(generateErrorContext(
->>>>>>> 208271c4
                                      msg=s, 
                                      lineNumber=getLineNumber(), 
                                      moduleName=getModuleName(), 
@@ -414,11 +391,7 @@
             }
             else {
                 s = unknownSymbolError("datastr",name);
-<<<<<<< HEAD
-                try! writeln(generateErrorContext(
-=======
                 writeln(generateErrorContext(
->>>>>>> 208271c4
                                      msg=s, 
                                      lineNumber=getLineNumber(), 
                                      moduleName=getModuleName(), 
@@ -500,11 +473,7 @@
                     }
                     otherwise {
                         s = unrecognizedTypeError("datarepr",dtype2str(u.dtype));
-<<<<<<< HEAD
-                        try! writeln(generateErrorContext(
-=======
                         writeln(generateErrorContext(
->>>>>>> 208271c4
                                      msg=s, 
                                      lineNumber=getLineNumber(), 
                                      moduleName=getModuleName(), 
@@ -515,11 +484,7 @@
             }
             else {
                 s = unknownSymbolError("datarepr",name);
-<<<<<<< HEAD
-                try! writeln(generateErrorContext(
-=======
                 writeln(generateErrorContext(
->>>>>>> 208271c4
                                      msg=s, 
                                      lineNumber=getLineNumber(), 
                                      moduleName=getModuleName(), 
