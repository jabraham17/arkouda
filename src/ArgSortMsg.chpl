--- conflicted
+++ resolved
@@ -450,15 +450,9 @@
       var fields = rest.split();
       // Check that fields contains the stated number of arrays
       if (fields.size != 2*n) { 
-<<<<<<< HEAD
-          var errorMsg = try! incompatibleArgumentsError(pn, 
-                        "Expected %i arrays but got %i".format(n, fields.size/2 - 1));
-          try! writeln(generateErrorContext(
-=======
           var errorMsg = incompatibleArgumentsError(pn, 
                         "Expected %i arrays but got %i".format(n, fields.size/2 - 1));
           writeln(generateErrorContext(
->>>>>>> 208271c4
                                      msg=errorMsg, 
                                      lineNumber=getLineNumber(), 
                                      moduleName=getModuleName(), 
@@ -489,11 +483,7 @@
           }
           otherwise {return unrecognizedTypeError(pn, objtype);
               var errorMsg = unrecognizedTypeError(pn, objtype);
-<<<<<<< HEAD
-              try! writeln(generateErrorContext(
-=======
               writeln(generateErrorContext(
->>>>>>> 208271c4
                                      msg=errorMsg, 
                                      lineNumber=getLineNumber(), 
                                      moduleName=getModuleName(), 
@@ -509,11 +499,7 @@
             if (thisSize != size) { 
                 var errorMsg = incompatibleArgumentsError(pn, 
                                                "Arrays must all be same size");
-<<<<<<< HEAD
-                try! writeln(generateErrorContext(
-=======
                 writeln(generateErrorContext(
->>>>>>> 208271c4
                                      msg=errorMsg, 
                                      lineNumber=getLineNumber(), 
                                      moduleName=getModuleName(), 
@@ -679,11 +665,7 @@
                 }
                 otherwise {
                     var errorMsg = notImplementedError(pn,gEnt.dtype);
-<<<<<<< HEAD
-                    try! writeln(generateErrorContext(
-=======
                     writeln(generateErrorContext(
->>>>>>> 208271c4
                                      msg=errorMsg, 
                                      lineNumber=getLineNumber(), 
                                      moduleName=getModuleName(), 
@@ -704,11 +686,7 @@
           }
           otherwise {
               var errorMsg = notImplementedError(pn, objtype);
-<<<<<<< HEAD
-              try! writeln(generateErrorContext(
-=======
               writeln(generateErrorContext(
->>>>>>> 208271c4
                                      msg=errorMsg, 
                                      lineNumber=getLineNumber(), 
                                      moduleName=getModuleName(), 
@@ -742,11 +720,7 @@
             }
             otherwise {
                 var errorMsg = notImplementedError(pn,gEnt.dtype);
-<<<<<<< HEAD
-                try! writeln(generateErrorContext(
-=======
                 writeln(generateErrorContext(
->>>>>>> 208271c4
                                      msg=errorMsg, 
                                      lineNumber=getLineNumber(), 
                                      moduleName=getModuleName(), 
