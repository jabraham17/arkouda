module HistogramMsg
{
    use ServerConfig;

    use Reflection only;
    
    use MultiTypeSymbolTable;
    use MultiTypeSymEntry;
    use ServerErrorStrings;

    use Histogram;
    
    private config const sBound = 2**12;
    private config const mBound = 2**25;

    /* histogram takes a pdarray and returns a pdarray with the histogram in it */
    proc histogramMsg(reqMsg: string, st: borrowed SymTab): string {
        param pn = Reflection.getRoutineName();
        var repMsg: string; // response message
        var fields = reqMsg.split(); // split request into fields
        var cmd = fields[1];
        var name = fields[2];
        var bins = try! fields[3]:int;
        
        // get next symbol name
        var rname = st.nextName();
        if v {try! writeln("%s %s %i : %s".format(cmd, name, bins, rname));try! stdout.flush();}

        try {
        var gEnt: borrowed GenSymEntry = st.lookup(name);
<<<<<<< HEAD
=======
        if (gEnt == nil) {return unknownSymbolError(pn,name);}
>>>>>>> a99a38e5

        // helper nested procedure
        proc histogramHelper(type t) {
          var e = toSymEntry(gEnt,t);
          var aMin = min reduce e.a;
          var aMax = max reduce e.a;
          var binWidth:real = (aMax - aMin):real / bins:real;
          if v {try! writeln("binWidth %r".format(binWidth)); try! stdout.flush();}

          if (bins <= sBound) {
              if v {try! writeln("%t <= %t".format(bins,sBound)); try! stdout.flush();}
              var hist = histogramReduceIntent(e.a, aMin, aMax, bins, binWidth);
              st.addEntry(rname, new shared SymEntry(hist));
          }
          else if (bins <= mBound) {
              if v {try! writeln("%t <= %t".format(bins,mBound)); try! stdout.flush();}
              var hist = histogramLocalAtomic(e.a, aMin, aMax, bins, binWidth);
              st.addEntry(rname, new shared SymEntry(hist));
          }
          else {
              if v {try! writeln("%t > %t".format(bins,mBound)); try! stdout.flush();}
              var hist = histogramGlobalAtomic(e.a, aMin, aMax, bins, binWidth);
              st.addEntry(rname, new shared SymEntry(hist));
          }
        }

        select (gEnt.dtype) {
            when (DType.Int64)   {histogramHelper(int);}
            when (DType.Float64) {histogramHelper(real);}
            otherwise {return notImplementedError(pn,gEnt.dtype);}
        }
        
        return try! "created " + st.attrib(rname);
        } catch e: UndefinedSymbolError {
          return unknownSymbolError("histogram",e.name);
        } catch {
          return unknownError("histogram");
        }
    }


}<|MERGE_RESOLUTION|>--- conflicted
+++ resolved
@@ -28,10 +28,6 @@
 
         try {
         var gEnt: borrowed GenSymEntry = st.lookup(name);
-<<<<<<< HEAD
-=======
-        if (gEnt == nil) {return unknownSymbolError(pn,name);}
->>>>>>> a99a38e5
 
         // helper nested procedure
         proc histogramHelper(type t) {
