--- conflicted
+++ resolved
@@ -58,11 +58,7 @@
             when (DType.Float64) {histogramHelper(real);}
             otherwise {
                 var errorMsg = notImplementedError(pn,gEnt.dtype);
-<<<<<<< HEAD
-                try! writeln(generateErrorContext(
-=======
                 writeln(generateErrorContext(
->>>>>>> 208271c4
                                      msg=errorMsg, 
                                      lineNumber=getLineNumber(), 
                                      moduleName=getModuleName(), 
