--- conflicted
+++ resolved
@@ -26,12 +26,7 @@
     use BitOps;
     use AryUtil;
     use UnorderedCopy;
-<<<<<<< HEAD
-    use BigInteger;
-    use Math only ceil;
-=======
     use CommAggregation;
->>>>>>> 5a9ae600
 
     inline proc getBitWidth(a: [?aD] int): int {
       var aMin = min reduce a;
@@ -44,14 +39,6 @@
     inline proc getBitWidth(a: [?aD] real): int{
       return numBits(real);
     }
-
-    /* inline proc getBitWidth(a: [?aD] bigint): int { */
-    /*   var width: int; */
-    /*   forall ai in a with (max reduce width) { */
-    /*     width reduce= ceil(ai.sizeinbase(2)): int; */
-    /*   } */
-    /*   return width; */
-    /* } */
 
     inline proc getBitWidth(a: [?aD] (uint, uint)): int {
       var highMax = max reduce [ai in a] ai[1];
@@ -91,10 +78,6 @@
       var shiftedKey: uint = shiftDouble(key: c_double, rshift: c_longlong): uint;
       return (shiftedKey & maskDigit):int;
     }
-
-    /* inline proc getDigit(key: bigint, rshift: int): int { */
-    /*   return ((key >> rshift) % (2**bitsPerDigit)): int; */
-    /* } */
 
     inline proc getDigit(key: 2*uint, rshift: int): int {
       if (rshift >= numBits(uint)) {
@@ -230,28 +213,19 @@
                             aggregator.flush();
                         }
                         // calc new position and put (key,rank) pair there in kr1
-<<<<<<< HEAD
-                        for i in tD {
-                            var bucket = getDigit(kr0[i][KEY], rshift); // calc bucket from key
-                            var pos = taskBucketPos[bucket];
-                            taskBucketPos[bucket] += 1;
-                            // kr1[pos] = kr0[i];
-                            if isTuple(t) {
-                              for param elem in 1..t.size {
-                                unorderedCopy(kr1[pos][KEY][elem], kr0[i][KEY][elem]);
-                              }
-                            } else {
-                              unorderedCopy(kr1[pos][KEY],  kr0[i][KEY]);
-                            }
-                            unorderedCopy(kr1[pos][RANK], kr0[i][RANK]);
-=======
 			if copyMode == CopyMode.unordered {
                             for i in tD {
 				var bucket = getDigit(kr0[i][KEY], rshift); // calc bucket from key
                                 var pos = taskBucketPos[bucket];
                                 taskBucketPos[bucket] += 1;
                                 // kr1[pos] = kr0[i];
-                                unorderedCopy(kr1[pos][KEY],  kr0[i][KEY]);
+                                if isTuple(t) {
+                                  for param elem in 1..t.size {
+                                    unorderedCopy(kr1[pos][KEY][elem], kr0[i][KEY][elem]);
+                                  }
+                                } else {
+                                  unorderedCopy(kr1[pos][KEY],  kr0[i][KEY]);
+                                }
                                 unorderedCopy(kr1[pos][RANK], kr0[i][RANK]);
                             }
                             unorderedCopyTaskFence();
@@ -264,7 +238,6 @@
 				aggregator.copy(kr1[pos], kr0[i]);
 			    }
 			    aggregator.flush();
->>>>>>> 5a9ae600
                         }
                     }//coforall task 
                 }//on loc
