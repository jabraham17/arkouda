/* Radix Sort Least Significant Digit */
module RadixSortLSD
{
    config const RSLSD_vv = false;
    const vv = RSLSD_vv; // these need to be const for comms/performance reasons
    
    config const RSLSD_numTasks = here.maxTaskPar; // tasks per locale based on locale0
    const numTasks = RSLSD_numTasks; // tasks per locale
    const Tasks = {0..#numTasks}; // these need to be const for comms/performance reasons
    
    config const RSLSD_bitsPerDigit = 16;
    const bitsPerDigit = RSLSD_bitsPerDigit; // these need to be const for comms/performance reasons
    const numBuckets = 1 << bitsPerDigit; // these need to be const for comms/performance reasons
    const maskDigit = numBuckets-1; // these need to be const for comms/performance reasons

    // Select the mode for how small copies are initiated. For comm=none, there
    // is no reason to aggregate. For most other configurations aggregation is
    // always faster than unordered copy, so use it. Under comm=ugni, unordered
    // copy is faster than aggregation for collecting metadata about sorting
    // because the allocation and setup costs of aggregation costs are higher
    // than the comm benefit for the relatively small number of items copied.
    enum CopyMode {unordered, aggregated};
    private param noneOrUgni = CHPL_COMM == "ugni" || CHPL_COMM == "none";
    config const RSLSD_copyModeMeta = if noneOrUgni then CopyMode.unordered else CopyMode.aggregated;
    config const RSLSD_copyMode = if CHPL_COMM == "none" then CopyMode.unordered else CopyMode.aggregated;
    const copyModeMeta = RSLSD_copyModeMeta;
    const copyMode = RSLSD_copyMode;

    use BlockDist;
    use BitOps;
    use AryUtil;
    use UnorderedCopy;
    use CommAggregation;
    use IO;

    inline proc getBitWidth(a: [?aD] int): int {
      var aMin = min reduce a;
      var aMax = max reduce a;
      var wPos = if aMax >= 0 then numBits(int) - clz(aMax) else 0;
      var wNeg = if aMin < 0 then numBits(int) - clz(-aMin) + 1 else 0;
      wNeg = min(wNeg, numBits(int));
      return max(wPos, wNeg);
    }

    inline proc getBitWidth(a: [?aD] real): int{
      return numBits(real);
    }

    inline proc getBitWidth(a: [?aD] (uint, uint)): int {
      var highMax = max reduce [ai in a] ai[1];
      var whigh = numBits(uint) - clz(highMax);
      if (whigh == 0) {
        var lowMax = max reduce [ai in a] ai[2];
        var wlow = numBits(uint) - clz(lowMax);
        return wlow: int;
      } else {
        return (whigh + numBits(uint)): int;
      }
    }
    
    inline proc getDigit(key: int, rshift: int): int {
        return ((key >> rshift) & maskDigit);
    }

    inline proc realToUint(in r: real): uint {
        var u: uint;
        c_memcpy(c_ptrTo(u), c_ptrTo(r), numBytes(r.type));
        return u;
    }

    inline proc getDigit(key: real, rshift: int): int {
        var keyu = realToUint(key);
        return ((keyu >> rshift) & maskDigit):int;
    }

    inline proc isNeg(key) {
      if isReal(key) {
        return signbit(key);
      } else {
        return key < 0;
      }
    }

    inline proc getDigit(key: 2*uint, rshift: int): int {
      if (rshift >= numBits(uint)) {
        return getDigit(key[1], rshift - numBits(uint));
      } else {
        return getDigit(key[2], rshift);
      }
    }

    // calculate sub-domain for task
    inline proc calcBlock(task: int, low: int, high: int) {
        var totalsize = high - low + 1;
        var div = totalsize / numTasks;
        var rem = totalsize % numTasks;
        var rlow: int;
        var rhigh: int;
        if (task < rem) {
            rlow = task * (div+1) + low;
            rhigh = rlow + div;
        }
        else {
            rlow = task * div + rem + low;
            rhigh = rlow + div - 1;
        }
        return {rlow .. rhigh};
    }

    // calc global transposed index
    // (bucket,loc,task) = (bucket * numLocales * numTasks) + (loc * numTasks) + task;
    inline proc calcGlobalIndex(bucket: int, loc: int, task: int): int {
        return ((bucket * numLocales * numTasks) + (loc * numTasks) + task);
    }

    /* Radix Sort Least Significant Digit
       radix sort a block distributed array
       returning a permutation vector as a block distributed array */
    proc radixSortLSD_ranks(a:[?aD] ?t, checkSorted: bool = true): [aD] int {

        // check to see if array is already sorted
        if (checkSorted) {
            if (isSorted(a)) {
                var ranks: [aD] int = [i in aD] i;
                return ranks;
            }
        }
        
        var nBits = getBitWidth(a);
        if vv {writeln("type = ", t:string, ", nBits = ", nBits);}
        
        // form (key,rank) vector
        param KEY = 1; // index of key in pair
        param RANK = 2; // index of rank in pair
        var kr0: [aD] (t,int) = [(key,rank) in zip(a,aD)] (key,rank);
        var kr1: [aD] (t,int);
        
        // create a global count array to scan
        var gD = newBlockDom({0..#(numLocales * numTasks * numBuckets)});
        var globalCounts: [gD] int;
        var globalStarts: [gD] int;
        
        // loop over digits
        for rshift in {0..#nBits by bitsPerDigit} {
            if vv {writeln("rshift = ",rshift);}
            // count digits
            coforall loc in Locales {
                on loc {
                    coforall task in Tasks {
                        // bucket domain
                        var bD = {0..#numBuckets};
                        // allocate counts
                        var taskBucketCounts: [bD] int;
                        // get local domain's indices
                        var lD = kr0.localSubdomain();
                        // calc task's indices from local domain's indices
                        var tD = calcBlock(task, lD.low, lD.high);
                        if vv {writeln((loc.id,task,tD));}
                        // count digits in this task's part of the array
                        for i in tD {
                            var bucket = getDigit(kr0[i][KEY], rshift); // calc bucket from key
                            taskBucketCounts[bucket] += 1;
                        }
                        // write counts in to global counts in transposed order
			if copyModeMeta == CopyMode.unordered {
			    for bucket in bD {
				//globalCounts[calcGlobalIndex(bucket, loc.id, task)] = taskBucketCounts[bucket];
				// will/does this make a difference???
				unorderedCopy(globalCounts[calcGlobalIndex(bucket, loc.id, task)], taskBucketCounts[bucket]);
			    }
			    unorderedCopyTaskFence();
                        } else if copyModeMeta == CopyMode.aggregated {
			    var aggregator = new DstAggregator(int);
			    for bucket in bD {
				aggregator.copy(globalCounts[calcGlobalIndex(bucket, loc.id, task)], taskBucketCounts[bucket]);
			    }
			    aggregator.flush();
                        }
                    }//coforall task
                }//on loc
            }//coforall loc
            
            // scan globalCounts to get bucket ends on each locale/task
            globalStarts = + scan globalCounts;
            globalStarts = globalStarts - globalCounts;
            
            if vv {printAry("globalCounts =",globalCounts);try! stdout.flush();}
            if vv {printAry("globalStarts =",globalStarts);try! stdout.flush();}
            
            // calc new positions and permute
            coforall loc in Locales {
                on loc {
                    coforall task in Tasks {
                        // bucket domain
                        var bD = {0..#numBuckets};
                        // allocate counts
                        var taskBucketPos: [bD] int;
                        // get local domain's indices
                        var lD = kr0.localSubdomain();
                        // calc task's indices from local domain's indices
                        var tD = calcBlock(task, lD.low, lD.high);
                        // read start pos in to globalStarts back from transposed order
			if copyModeMeta == CopyMode.unordered {
			    for bucket in bD {
				//taskBucketPos[bucket] = globalStarts[calcGlobalIndex(bucket, loc.id, task)];
				// will/does this make a difference???
				unorderedCopy(taskBucketPos[bucket], globalStarts[calcGlobalIndex(bucket, loc.id, task)]);
			    }
			    unorderedCopyTaskFence();
                        } else if copyModeMeta == CopyMode.aggregated {
                            var aggregator = new SrcAggregator(int);
                            for bucket in bD {
                                aggregator.copy(taskBucketPos[bucket], globalStarts[calcGlobalIndex(bucket, loc.id, task)]);
                            }
                            aggregator.flush();
                        }
                        // calc new position and put (key,rank) pair there in kr1
			if copyMode == CopyMode.unordered {
                            for i in tD {
				var bucket = getDigit(kr0[i][KEY], rshift); // calc bucket from key
                                var pos = taskBucketPos[bucket];
                                taskBucketPos[bucket] += 1;
                                // kr1[pos] = kr0[i];
                                if isTuple(t) {
                                  for param elem in 1..t.size {
                                    unorderedCopy(kr1[pos][KEY][elem], kr0[i][KEY][elem]);
                                  }
                                } else {
                                  unorderedCopy(kr1[pos][KEY],  kr0[i][KEY]);
                                }
                                unorderedCopy(kr1[pos][RANK], kr0[i][RANK]);
                            }
                            unorderedCopyTaskFence();
                        } else if copyMode == CopyMode.aggregated {
			    var aggregator = new DstAggregator((t,int));
			    for i in tD {
				var bucket = getDigit(kr0[i][KEY], rshift); // calc bucket from key
				var pos = taskBucketPos[bucket];
				taskBucketPos[bucket] += 1;
				aggregator.copy(kr1[pos], kr0[i]);
			    }
			    aggregator.flush();
                        }
                    }//coforall task 
                }//on loc
            }//coforall loc
            
            // copy back to k0 and r0 for next iteration
	    // Only do this if there are more digits left
	    // If this is the last digit, the negative-swapping code will copy the ranks
	    if (rshift + bitsPerDigit) < nBits {
                kr0 = kr1;
	    }
        } // for rshift
        
	// find negative keys, they will appear together at the high end of the array
	// if there are no negative keys then firstNegative will be aD.low
        var hasNegatives: bool , firstNegative: int = aD.high + 1;
        // maxloc on bools returns the first index where condition is true
<<<<<<< HEAD
        if !isTuple(t) {
          (hasNegatives, firstNegative) = maxloc reduce zip([(key,rank) in kr1] (key < 0), aD);
        }
=======
        (hasNegatives, firstNegative) = maxloc reduce zip([(key,rank) in kr1] (isNeg(key)), aD);
>>>>>>> e314d80b
        // Swap the ranks of the positive and negative keys, so that negatives come first
        // If real type, then negative keys will appear in descending order and
        // must be reversed
        const negStride = if (isRealType(t) && hasNegatives) then -1 else 1;
        const numNegatives = aD.high - firstNegative + 1;
        if vv {writeln("hasNegatives? ", hasNegatives, ", negStride = ", negStride,
                       ", firstNegative = ", firstNegative, ", numNegatives = ", numNegatives);}
        
        var ranks: [aD] int;
        // Copy negatives to the beginning
        [((key, rank), i) in zip(kr1[firstNegative..], aD.low..aD.low+numNegatives-1 by negStride)] unorderedCopy(ranks[i], rank);
        // Copy positives to the end
        [((key, rank), i) in zip(kr1[..firstNegative-1], aD.low+numNegatives..)] unorderedCopy(ranks[i], rank);
        // No need to copy keys, because we are only returning ranks
        
        
        return ranks;
        
    }//proc radixSortLSD_ranks
    

    /* Radix Sort Least Significant Digit
       radix sort a block distributed array
       returning sorted keys as a block distributed array */
    proc radixSortLSD_keys(a: [?aD] ?t, checkSorted: bool = true): [aD] t {

        // check to see if array is already sorted
        if (checkSorted) {
            if (isSorted(a)) {
                var sorted: [aD] t = a;
                return sorted;
            }
        }
        
        // calc max value in bit position
        var nBits = getBitWidth(a);
        if vv {writeln("type = ", t:string, ", nBits = ", nBits);}
        
        var k0: [aD] t = a;
        var k1: [aD] t;
        
        // create a global count array to scan
        var gD = newBlockDom({0..#(numLocales * numTasks * numBuckets)});
        var globalCounts: [gD] int;
        var globalStarts: [gD] int;
        
        // loop over digits
        for rshift in {0..#nBits by bitsPerDigit} {
            if vv {writeln("rshift = ",rshift);}
            // count digits
            coforall loc in Locales {
                on loc {
                    coforall task in Tasks {
                        // bucket domain
                        var bD = {0..#numBuckets};
                        // allocate counts
                        var taskBucketCounts: [bD] int;
                        // get local domain's indices
                        var lD = k0.localSubdomain();
                        // calc task's indices from local domain's indices
                        var tD = calcBlock(task, lD.low, lD.high);
                        if vv {writeln((loc.id,task,tD));}
                        // count digits in this task's part of the array
                        for i in tD {
                            var bucket = getDigit(k0[i], rshift); // calc bucket from key
                            taskBucketCounts[bucket] += 1;
                        }
                        // write counts in to global counts in transposed order
			if copyModeMeta == CopyMode.unordered {
			    for bucket in bD {
				//globalCounts[calcGlobalIndex(bucket, loc.id, task)] = taskBucketCounts[bucket];
				// will/does this make a difference???
				unorderedCopy(globalCounts[calcGlobalIndex(bucket, loc.id, task)], taskBucketCounts[bucket]);
			    }
			    unorderedCopyTaskFence();
                        } else if copyModeMeta == CopyMode.aggregated {
			    var aggregator = new DstAggregator(int);
			    for bucket in bD {
				aggregator.copy(globalCounts[calcGlobalIndex(bucket, loc.id, task)], taskBucketCounts[bucket]);
			    }
			    aggregator.flush();
                        }
                    }//coforall task
                }//on loc
            }//coforall loc
            
            // scan globalCounts to get bucket ends on each locale/task
            globalStarts = + scan globalCounts;
            globalStarts = globalStarts - globalCounts;
            
            if vv {printAry("globalCounts =",globalCounts);try! stdout.flush();}
            if vv {printAry("globalStarts =",globalStarts);try! stdout.flush();}
            
            // calc new positions and permute
            coforall loc in Locales {
                on loc {
                    coforall task in Tasks {
                        // bucket domain
                        var bD = {0..#numBuckets};
                        // allocate counts
                        var taskBucketPos: [bD] int;
                        // get local domain's indices
                        var lD = k0.localSubdomain();
                        // calc task's indices from local domain's indices
                        var tD = calcBlock(task, lD.low, lD.high);
                        // read start pos in to globalStarts back from transposed order
			if copyModeMeta == CopyMode.unordered {
			    for bucket in bD {
				//taskBucketPos[bucket] = globalStarts[calcGlobalIndex(bucket, loc.id, task)];
				// will/does this make a difference???
				unorderedCopy(taskBucketPos[bucket], globalStarts[calcGlobalIndex(bucket, loc.id, task)]);
			    }
			    unorderedCopyTaskFence();
                        } else if copyModeMeta == CopyMode.aggregated {
                            var aggregator = new SrcAggregator(int);
                            for bucket in bD {
                                aggregator.copy(taskBucketPos[bucket], globalStarts[calcGlobalIndex(bucket, loc.id, task)]);
                            }
                            aggregator.flush();
                        }
                        // calc new position and put (key,rank) pair there in kr1
			if copyMode == CopyMode.unordered {
                            for i in tD {
                                var bucket = getDigit(k0[i], rshift); // calc bucket from key
                                var pos = taskBucketPos[bucket];
                                taskBucketPos[bucket] += 1;
                                // k1[pos] = k0[i];
				unorderedCopy(k1[pos], k0[i]);
                            }
                            unorderedCopyTaskFence();
                        } else if copyMode == CopyMode.aggregated {
			    var aggregator = new DstAggregator(t);
                            for i in tD {
                                var bucket = getDigit(k0[i], rshift); // calc bucket from key
                                var pos = taskBucketPos[bucket];
                                taskBucketPos[bucket] += 1;
				aggregator.copy(k1[pos], k0[i]);
                            }
                            aggregator.flush();
                        }
                    }//coforall task 
                }//on loc
            }//coforall loc
            
            // copy back to k0 for next iteration
            // Only do this if there are more digits left
	    // If this is the last digit, the negative-swapping code will copy the ranks
	    if (rshift + bitsPerDigit) < nBits {
                k0 = k1;
	    }
            
        }//for rshift
        
	// find negative keys, they will appear together at the high end of the array
        // if there are no negative keys then firstNegative will be aD.low
        var hasNegatives: bool , firstNegative: int;
        // maxloc on bools returns the first index where condition is true
        (hasNegatives, firstNegative) = maxloc reduce zip([key in k1] (isNeg(key)), aD);
        // Swap the ranks of the positive and negative keys, so that negatives come first
        // If real type, then negative keys will appear in descending order and
        // must be reversed
        const negStride = if (isRealType(t) && hasNegatives) then -1 else 1;
        const numNegatives = aD.high - firstNegative + 1;
        if vv {writeln("hasNegatives? ", hasNegatives, ", negStride = ", negStride,
                       ", firstNegative = ", firstNegative, ", numNegatives = ", numNegatives);}
        // Copy negatives to the beginning
        [(key, i) in zip(k1[firstNegative..], aD.low..aD.low+numNegatives-1 by negStride)] unorderedCopy(k0[i], key);
        // Copy positives to the end
        [(key, i) in zip(k1[..firstNegative-1], aD.low+numNegatives..)] unorderedCopy(k0[i], key);
        
        return k0;
        
    }//proc radixSortLSD_keys
    
}
<|MERGE_RESOLUTION|>--- conflicted
+++ resolved
@@ -257,13 +257,11 @@
 	// if there are no negative keys then firstNegative will be aD.low
         var hasNegatives: bool , firstNegative: int = aD.high + 1;
         // maxloc on bools returns the first index where condition is true
-<<<<<<< HEAD
         if !isTuple(t) {
+          // For now, the assumption is that tuples contain hashes and are unsigned
+          // We will need additional logic if we want to support arbitrary tuples
           (hasNegatives, firstNegative) = maxloc reduce zip([(key,rank) in kr1] (key < 0), aD);
         }
-=======
-        (hasNegatives, firstNegative) = maxloc reduce zip([(key,rank) in kr1] (isNeg(key)), aD);
->>>>>>> e314d80b
         // Swap the ranks of the positive and negative keys, so that negatives come first
         // If real type, then negative keys will appear in descending order and
         // must be reversed
