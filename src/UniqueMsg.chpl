/* unique finding and counting algorithms
 these are all based on dense histograms and sparse histograms(assoc domains/arrays)

 you could also use a sort if you got into a real bind with really
 large dense ranges of values and large arrays...

 *** need to factor in sparsity estimation somehow ***
 for example if (a.max-a.min > a.size) means that a's are sparse

 */
module UniqueMsg
{
    use ServerConfig;
    
    use Time only;
    use Math only;
    use Reflection;
    use Errors;

    use MultiTypeSymbolTable;
    use MultiTypeSymEntry;
    use SegmentedArray;
    use ServerErrorStrings;

    use Unique;
    
    /* unique take a pdarray and returns a pdarray with the unique values */
    proc uniqueMsg(cmd: string, payload: bytes, st: borrowed SymTab): string throws {
        param pn = Reflection.getRoutineName();
        var repMsg: string; // response message
        // split request into fields
        var (objtype, name, returnCountsStr) = payload.decode().splitMsgToTuple(3);
        // flag to return counts of each unique value
        // same size as unique array
        var returnCounts: bool;
        if returnCountsStr == "True" {returnCounts = true;}
        else if returnCountsStr == "False" {returnCounts = false;}
        else {
<<<<<<< HEAD
            var errorMsg = try! "Error: %s: %s".format(pn,returnCountsStr);
            try! writeln(generateErrorContext(
=======
            var errorMsg = "Error: %s: %s".format(pn,returnCountsStr);
            writeln(generateErrorContext(
>>>>>>> 208271c4
                                     msg=errorMsg, 
                                     lineNumber=getLineNumber(), 
                                     moduleName=getModuleName(), 
                                     routineName=getRoutineName(), 
                                     errorClass="ReturnCountsError"));                
            return errorMsg;
        }
        select objtype {
            when "pdarray" {
                // get next symbol name for unique
                var vname = st.nextName();
                // get next symbol anme for counts
                var cname = st.nextName();
<<<<<<< HEAD
                if v {try! writeln("%s %s %t: %s %s".format(cmd, name, returnCounts, 
=======
                if v {writeln("%s %s %t: %s %s".format(cmd, name, returnCounts, 
>>>>>>> 208271c4
                          vname, cname)); try! stdout.flush();}
        
                var gEnt: borrowed GenSymEntry = st.lookup(name);
                // the upper limit here is the same as argsort/radixSortLSD_keys
                // check and throw if over memory limit
                overMemLimit(((4 + 1) * gEnt.size * gEnt.itemsize)
                         + (2 * here.maxTaskPar * numLocales * 2**16 * 8));
        
                select (gEnt.dtype) {
                    when (DType.Int64) {
                    var e = toSymEntry(gEnt,int);
                
                    /* var eMin:int = min reduce e.a; */
                    /* var eMax:int = max reduce e.a; */
                
                    /* // how many bins in histogram */
                    /* var bins = eMax-eMin+1; */
<<<<<<< HEAD
                    /* if v {try! writeln("bins = %t".format(bins));try! stdout.flush();} */
=======
                    /* if v {writeln("bins = %t".format(bins));try! stdout.flush();} */
>>>>>>> 208271c4

                    /* if (bins <= mBins) { */
                    /*     if v {try! writeln("bins <= %t".format(mBins));try! stdout.flush();} */
                    /*     var (aV,aC) = uniquePerLocHistGlobHist(e.a, eMin, eMax); */
                    /*     st.addEntry(vname, new shared SymEntry(aV)); */
                    /*     if returnCounts {st.addEntry(cname, new shared SymEntry(aC));} */
                    /* } */
                    /* else { */
                    /*     if v {try! writeln("bins = %t".format(bins));try! stdout.flush();} */
                    /*     var (aV,aC) = uniquePerLocAssocParUnsafeGlobAssocParUnsafe(e.a, eMin, eMax); */
                    /*     st.addEntry(vname, new shared SymEntry(aV)); */
                    /*     if returnCounts {st.addEntry(cname, new shared SymEntry(aC));} */
                    /* } */

                    var (aV,aC) = uniqueSort(e.a);
                    st.addEntry(vname, new shared SymEntry(aV));
                    if returnCounts {st.addEntry(cname, new shared SymEntry(aC));}
                    
                }
                otherwise {
                    var errorMsg = notImplementedError("unique",gEnt.dtype);
<<<<<<< HEAD
                    try! writeln(generateErrorContext(
=======
                    writeln(generateErrorContext(
>>>>>>> 208271c4
                                     msg=errorMsg, 
                                     lineNumber=getLineNumber(), 
                                     moduleName=getModuleName(), 
                                     routineName=getRoutineName(), 
                                     errorClass="NotImplementedError"));                   
                    return errorMsg;
                }
            }
        
            var s = try! "created " + st.attrib(vname);
            if returnCounts {s += " +created " + st.attrib(cname);}

            return s;
          }
          when "str" {
              var offsetName = st.nextName();
              var valueName = st.nextName();
              var (names1,names2) = name.splitMsgToTuple('+', 2);
              var str = new owned SegString(names1, names2, st);

              /*
               * The upper limit here is the similar to argsort/radixSortLSD_keys, but with 
               * a few more scratch arrays check and throw if over memory limit.
               */
              overMemLimit((8 * str.size * 8)
                         + (2 * here.maxTaskPar * numLocales * 2**16 * 8));
              var (uo, uv, c, inv) = uniqueGroup(str);
              st.addEntry(offsetName, new shared SymEntry(uo));
              st.addEntry(valueName, new shared SymEntry(uv));
              var s = try! "created " + st.attrib(offsetName) + " +created " + st.attrib(valueName);
              if returnCounts {
                  var countName = st.nextName();
                  st.addEntry(countName, new shared SymEntry(c));
                  s += " +created " + st.attrib(countName);
              }
              return s;
          }
          otherwise { 
              var errorMsg = notImplementedError(Reflection.getRoutineName(), objtype);
<<<<<<< HEAD
              try! writeln(generateErrorContext(
=======
              writeln(generateErrorContext(
>>>>>>> 208271c4
                                     msg=errorMsg, 
                                     lineNumber=getLineNumber(), 
                                     moduleName=getModuleName(), 
                                     routineName=getRoutineName(), 
                                     errorClass="NotImplementedError"));   
             return errorMsg;              
           }
        }
    }
    
    /* value_counts takes a pdarray and returns two pdarrays unique values and counts for each value */
    proc value_countsMsg(cmd: string, payload: bytes, st: borrowed SymTab): string throws {
        param pn = Reflection.getRoutineName();
        var repMsg: string; // response message
        // split request into fields
        var (name) = payload.decode().splitMsgToTuple(1);

        // get next symbol name
        var vname = st.nextName();
        var cname = st.nextName();
        if v {writeln("%s %s : %s %s".format(cmd, name, vname, cname));try! stdout.flush();}

        var gEnt: borrowed GenSymEntry = st.lookup(name);

        select (gEnt.dtype) {
            when (DType.Int64) {
                var e = toSymEntry(gEnt,int);
                /* var eMin:int = min reduce e.a; */
                /* var eMax:int = max reduce e.a; */

                /* // how many bins in histogram */
                /* var bins = eMax-eMin+1; */
                /* if v {writeln("bins = %t".format(bins));try! stdout.flush();} */

                /* if (bins <= mBins) { */
                /*     if v {try! writeln("bins <= %t".format(mBins));try! stdout.flush();} */
                /*     var (aV,aC) = uniquePerLocHistGlobHist(e.a, eMin, eMax); */
                /*     st.addEntry(vname, new shared SymEntry(aV)); */
                /*     st.addEntry(cname, new shared SymEntry(aC)); */
                /* } */
                /* else if (bins <= lBins) { */
                /*     if v {try! writeln("bins <= %t".format(lBins));try! stdout.flush();} */
                /*     var (aV,aC) = uniquePerLocAssocGlobHist(e.a, eMin, eMax); */
                /*     st.addEntry(vname, new shared SymEntry(aV)); */
                /*     st.addEntry(cname, new shared SymEntry(aC)); */
                /* } */
                /* else { */
                /*     if v {try! writeln("bins = %t".format(bins));try! stdout.flush();} */
                /*     var (aV,aC) = uniquePerLocAssocGlobAssoc(e.a, eMin, eMax); */
                /*     st.addEntry(vname, new shared SymEntry(aV)); */
                /*     st.addEntry(cname, new shared SymEntry(aC)); */
                /* } */

                var (aV,aC) = uniqueSort(e.a);
                st.addEntry(vname, new shared SymEntry(aV));
                st.addEntry(cname, new shared SymEntry(aC));
            }
            otherwise {
                var errorMsg = notImplementedError(pn,gEnt.dtype);
<<<<<<< HEAD
                try! writeln(generateErrorContext(
=======
                writeln(generateErrorContext(
>>>>>>> 208271c4
                                     msg=errorMsg, 
                                     lineNumber=getLineNumber(), 
                                     moduleName=getModuleName(), 
                                     routineName=getRoutineName(), 
                                     errorClass="NotImplementedError"));   
                return errorMsg;                 
            }
        }
        
        return try! "created " + st.attrib(vname) + " +created " + st.attrib(cname);
    }
}<|MERGE_RESOLUTION|>--- conflicted
+++ resolved
@@ -36,13 +36,8 @@
         if returnCountsStr == "True" {returnCounts = true;}
         else if returnCountsStr == "False" {returnCounts = false;}
         else {
-<<<<<<< HEAD
-            var errorMsg = try! "Error: %s: %s".format(pn,returnCountsStr);
-            try! writeln(generateErrorContext(
-=======
             var errorMsg = "Error: %s: %s".format(pn,returnCountsStr);
             writeln(generateErrorContext(
->>>>>>> 208271c4
                                      msg=errorMsg, 
                                      lineNumber=getLineNumber(), 
                                      moduleName=getModuleName(), 
@@ -56,11 +51,7 @@
                 var vname = st.nextName();
                 // get next symbol anme for counts
                 var cname = st.nextName();
-<<<<<<< HEAD
-                if v {try! writeln("%s %s %t: %s %s".format(cmd, name, returnCounts, 
-=======
                 if v {writeln("%s %s %t: %s %s".format(cmd, name, returnCounts, 
->>>>>>> 208271c4
                           vname, cname)); try! stdout.flush();}
         
                 var gEnt: borrowed GenSymEntry = st.lookup(name);
@@ -78,11 +69,7 @@
                 
                     /* // how many bins in histogram */
                     /* var bins = eMax-eMin+1; */
-<<<<<<< HEAD
-                    /* if v {try! writeln("bins = %t".format(bins));try! stdout.flush();} */
-=======
                     /* if v {writeln("bins = %t".format(bins));try! stdout.flush();} */
->>>>>>> 208271c4
 
                     /* if (bins <= mBins) { */
                     /*     if v {try! writeln("bins <= %t".format(mBins));try! stdout.flush();} */
@@ -104,11 +91,7 @@
                 }
                 otherwise {
                     var errorMsg = notImplementedError("unique",gEnt.dtype);
-<<<<<<< HEAD
-                    try! writeln(generateErrorContext(
-=======
                     writeln(generateErrorContext(
->>>>>>> 208271c4
                                      msg=errorMsg, 
                                      lineNumber=getLineNumber(), 
                                      moduleName=getModuleName(), 
@@ -148,11 +131,7 @@
           }
           otherwise { 
               var errorMsg = notImplementedError(Reflection.getRoutineName(), objtype);
-<<<<<<< HEAD
-              try! writeln(generateErrorContext(
-=======
               writeln(generateErrorContext(
->>>>>>> 208271c4
                                      msg=errorMsg, 
                                      lineNumber=getLineNumber(), 
                                      moduleName=getModuleName(), 
@@ -212,11 +191,7 @@
             }
             otherwise {
                 var errorMsg = notImplementedError(pn,gEnt.dtype);
-<<<<<<< HEAD
-                try! writeln(generateErrorContext(
-=======
                 writeln(generateErrorContext(
->>>>>>> 208271c4
                                      msg=errorMsg, 
                                      lineNumber=getLineNumber(), 
                                      moduleName=getModuleName(), 
