![Arkouda logo](pictures/arkouda_wide_marker1.png)

# Arkouda (αρκούδα): NumPy-like arrays at massive scale backed by Chapel.
## _NOTE_: Arkouda is under the MIT license.

## Online Documentation
[Arkouda Online Documentation](https://arkouda.readthedocs.io/en/latest/)

[Arkouda PDF Documentation](https://arkouda.readthedocs.io/_/downloads/en/latest/pdf/)

## Nightly Arkouda Performance Charts
[Arkouda nightly performance charts](https://chapel-lang.org/perf/arkouda/)

## Gitter channels
[Arkouda Gitter channel](https://gitter.im/ArkoudaProject/community)

[Chapel Gitter channel](https://gitter.im/chapel-lang/chapel)

## Talks on Arkouda
Bill Reus' CHIUW 2020 Keynote [video](https://youtu.be/g-G_Z_3pgUE) and [slides](https://chapel-lang.org/CHIUW/2020/Reus.pdf)

[Mike Merrill's CHIUW 2019 talk](https://chapel-lang.org/CHIUW/2019/Merrill.pdf)

[Bill Reus' CLSAC 2019 talk](http://www.clsac.org/uploads/5/0/6/3/50633811/2019-reus-arkuda.pdf)

(PAW-ATM) [talk](https://github.com/sourceryinstitute/PAW/raw/gh-pages/PAW-ATM19/presentations/PAW-ATM2019_talk11.pdf) 
and [abstract](https://github.com/sourceryinstitute/PAW/raw/gh-pages/PAW-ATM19/extendedAbstracts/PAW-ATM2019_abstract5.pdf)

## Abstract:
Exploratory data analysis (EDA) is a prerequisite for all data
science, as illustrated by the ubiquity of Jupyter notebooks, the
preferred interface for EDA among data scientists. The operations
involved in exploring and transforming the data are often at least as
computationally intensive as downstream applications (e.g. machine
learning algorithms), and as datasets grow, so does the need for HPC-enabled
EDA. However, the inherently interactive and open-ended nature of
EDA does not mesh well with current HPC usage models. Meanwhile, several
existing projects from outside the traditional HPC space attempt to
combine interactivity and
distributed computation using programming paradigms and tools from
cloud computing, but none of these projects have come close to meeting
our needs for high-performance EDA.

To fill this gap, we have
developed a software package, called Arkouda, which allows a user to
interactively issue massively parallel computations on distributed
data using functions and syntax that mimic NumPy, the underlying
computational library used in the vast majority of Python data science
workflows. The computational heart of Arkouda is a Chapel interpreter
that
accepts a pre-defined set of commands from a client (currently
implemented in Python) and
uses Chapel's built-in machinery for multi-locale and multithreaded
execution. Arkouda has benefited greatly from Chapel's distinctive
features and has also helped guide the development of the language.

In early applications, users of Arkouda have tended to iterate rapidly
between multi-node execution with Arkouda and single-node analysis in
Python, relying on Arkouda to filter a large dataset down to a smaller
collection suitable for analysis in Python, and then feeding the results
back into Arkouda computations on the full dataset. This paradigm has
already proved very fruitful for EDA. Our goal is to enable users to
progress seamlessly from EDA to specialized algorithms by making Arkouda
an integration point for HPC implementations of expensive kernels like
FFTs, sparse linear algebra, and graph traversal. With Arkouda serving
the role of a shell, a data scientist could explore, prepare, and call
optimized HPC libraries on massive datasets, all within the same
interactive session.

Arkouda is not trying to replace Pandas but to allow for some Pandas-style 
operation at a much larger scale. In our experience Pandas can handle dataframes 
up to about 500 million rows before performance becomes a real issue, this is 
provided that you run on a sufficently capable compute server. Arkouda breaks 
the shared memory paradigm and scales its operations to dataframes with over
200 billion rows, maybe even a trillion. In practice we have run Arkouda server
operations on columns of one trillion elements running on 512 compute nodes.
This yielded a >20TB dataframe in Arkouda.

## Installation

### Requirements:
 * requires chapel 1.23.0
 * requires zeromq version >= 4.2.5, tested with 4.2.5 and 4.3.1
 * requires hdf5 
 * requires python 3.7 or greater
 * requires numpy
<<<<<<< HEAD
 * requires panda for testing and conversion utils
=======
 * requires typeguard for runtime type checking
>>>>>>> c8b8aee6
 * requires pytest, pytest-env, and h5py to execute the Python test harness
 * requires sphinx, sphinx-argparse, and sphinx-autoapi to generate docs

### MacOS Environment Installation

It is usually very simple to get things going on a mac:

```bash
brew install zeromq

brew install hdf5

brew install chapel

# Although not required, is is highly recommended to install Anaconda to provide a 
# Python 3 environment and manage Python dependencies:
wget https://repo.anaconda.com/archive/Anaconda3-2020.07-MacOSX-x86_64.sh
sh Anaconda3-2020.07-MacOSX-x86_64.sh
source ~/.bashrc

# Otherwise, Python 3 can be installed with brew
brew install python3

# these packages are nice but not a requirement
pip3 install pandas
pip3 install jupyter
```

If it is preferred to build Chapel instead of using the brew install, the process is as follows:

```bash
# build chapel in the user home directory with these settings...
export CHPL_HOME=~/chapel/chapel-1.23.0
source $CHPL_HOME/util/setchplenv.bash
export CHPL_COMM=gasnet
export CHPL_COMM_SUBSTRATE=smp
export CHPL_TARGET_CPU=native
export GASNET_QUIET=Y
export CHPL_RT_OVERSUBSCRIBED=yes
cd $CHPL_HOME
make

# Build chpldoc to enable generation of Arkouda docs
make chpldoc

# Add the Chapel and Chapel Doc executables (chpl and chpldoc, respectiveley) to 
# PATH either in ~/.bashrc (single user) or /etc/environment (all users):

export PATH=$CHPL_HOME/bin/linux64-x86_64/:$PATH
```

While not required, it is highly recommended to [install Anaconda](https://docs.anaconda.com/anaconda/install/mac-os/) to provide a Python environment and manage Python dependencies. Otherwise, python can be installed via brew.

```
# The recommended Python install is via Anaconda:
wget https://repo.anaconda.com/archive/Anaconda3-2020.07-MacOSX-x86_64.sh
sh Anaconda3-2020.07-MacOSX-x86_64.sh
source ~/.bashrc

# Otherwise, Python 3 can be installed with brew
brew install python3

# these packages are nice but not a requirement (manual install required if Python installed with brew)
pip3 install pandas
pip3 install jupyter
```

### Linux Environment Installation

There is no Linux Chapel install, so the first two steps in the Linux Arkouda install are 
to install the Chapel dependencies followed by downloading and building Chapel:

```bash
# Update Linux kernel and install Chapel dependencies
sudo apt-get update
sudo apt-get install gcc g++ m4 perl python python-dev python-setuptools bash make mawk git pkg-config

# Download latest Chapel release, explode archive, and navigate to source root directory
wget https://github.com/chapel-lang/chapel/releases/download/1.23.0/chapel-1.23.0.tar.gz
tar xvf chapel-1.23.0.tar.gz
cd chapel-1.23.0/

# Set CHPL_HOME
export CHPL_HOME=$PWD

# Add chpl to PATH
source $CHPL_HOME/util/setchplenv.bash

# Set remaining env variables and execute make
export CHPL_COMM=gasnet
export CHPL_COMM_SUBSTRATE=smp
export CHPL_TARGET_CPU=native
export GASNET_QUIET=Y
export CHPL_RT_OVERSUBSCRIBED=yes
cd $CHPL_HOME
make

# Build chpldoc to enable generation of Arkouda docs
make chpldoc

# Optionally add the Chapel executable (chpl) to the PATH for all users: /etc/environment
export PATH=$CHPL_HOME/bin/linux64-x86_64/:$PATH

```

As is the case with the MacOS install, it is highly recommended to [install Anaconda](https://docs.anaconda.com/anaconda/install/linux/) to provide a Python environment and manage Python dependencies:

```
 wget https://repo.anaconda.com/archive/Anaconda3-2020.07-Linux-x86_64.sh
 sh Anaconda3-2020.07-Linux-x86_64.sh
 source ~/.bashrc
```

## Building Arkouda

Download, clone, or fork the [arkouda repo](https://github.com/mhmerrill/arkouda). Further instructions assume 
that the current directory is the top-level directory of the repo.

If your environment requires non-system paths to find dependencies (e.g., if using the ZMQ and HDF5 bundled 
with [Anaconda]), append each path to a new file `Makefile.paths` like so:

```make
# Makefile.paths

# Custom Anaconda environment for Arkouda
$(eval $(call add-path,/home/user/anaconda3/envs/arkouda))
#                      ^ Note: No space after comma.
```

The `chpl` compiler will be executed with `-I`, `-L` and an `-rpath` to each path.

```
# If zmq and hdf5 have not been installed previously, execute make install-deps
make install-deps

# Run make to build the arkouda_server executable
make
```

Now that the arkouda_server is built and tested, install the Python library

## Installing the Arkouda Python Library and Dependencies

The Arkouda Python library along with it's dependent libraries are installed with pip. There are four types of 
Python dependencies for the Arkouda developer to install: requires, dev, test, and doc. The required libraries, 
which are the runtime dependencies of the Arkouda python library, are installed as follows:

```bash
 pip3 install -e .
```

Arkouda and the Python libaries required for development, test, and doc generation activities are installed
as follows:

```bash
pip3 install -e .[dev]
```

## Testing Arkouda

There are two unit test suites for Arkouda, one for Python and one for Chapel. As mentioned above, the Arkouda  
Python test harness leverages multiple libraries such as [pytest](https://docs.pytest.org/en/latest/) and 
[pytest-env](https://pypi.org/project/pytest-env/) that must be installed via `pip3 install -e .[test]`, 
whereas the Chapel test harness does not require any external librares.

The default Arkouda test executes the Python test harness and is invoked as follows:

```bash
make test
```

The Chapel unit tests can be executed as follows:

```bash
make test-chapel
```

Both the Python and Chapel unit tests are executed as follows:

```bash
make test-all
```

For more details regarding Arkouda testing, please consult the Python test [README](tests/README.md) and Chapel test
[README](test/README.md), respectively.

## Building the Arkouda documentation

First ensure that all Python doc dependencies including sphinx and sphinx extensions have been installed as detailed 
above. _Important: if Chapel was built locally, ```make chpldoc``` must be executed as detailed above to enable 
generation of the Chapel docs via the chpldoc executable._

Now that all doc generation dependencies for both Python and Chapel have been installed, there are three make targets for 
generating docs:

```bash
# make doc-python generates the Python docs only
make doc-python

# make doc-server generates the Chapel docs only
make doc-server

# make doc generates both Python and Chapel documentation
make doc
```

The Python docs are written out to the arkouda/docs directory while the Chapel docs are exported to the 
arkouda/docs/server directory.

```
arkouda/docs/ # Python frontend documentation
arkouda/docs/server # Chapel backend server documentation 
```

To view the Arkouda documentation locally, type the following url into the browser of choice:
 `file:///path/to/arkouda/docs/index.html`, substituting the appropriate path for the Arkouda directory configuration.

The Arkouda documentation is hosted on [Github Pages](https://pages.github.com/) and forks of Arkouda can also host
documentation on Github Pages. The make doc target detailed above prepares the Arkouda Python and Chapel docs for
hosting both locally and on Github Pages.

There are three easy steps to hosting Arkouda docs on Github Pages. First, the Arkouda docs generated via `make doc` 
are pushed to the Arkouda or Arkouda fork _master branch_. Next, navigate to the Github project home and click the 
"Settings" tab. Finally, scroll down to the Github Pages section and select the "master branch docs/ folder" source
option. The Github Pages docs url will be displayed once the source option is selected. Click on the link and the
Arkouda documentation homepage will be displayed.

## Running arkouda_server

The command-line invocation depends on whether you built a single-locale version (with `CHPL_COMM=none`) or 
multi-locale version (with `CHPL_COMM` set to the desired number of locales).

Single-locale startup:

```bash
./arkouda_server
```

Multi-locale startup (user selects the number of locales):

```bash
./arkouda_server -nl 2
```
Also can run server with memory checking turned on using

```bash
./arkouda_server --memTrack=true
```

By default, the server listens on port `5555` and prints verbose output. These options can be changed with command-line 
flags `--ServerPort=1234` and `--v=false`

Memory checking is turned off by default and turned on by using `--memTrack=true`

Logging messages are turned on by default and turned off by using `--logging=false`

Verbose messages are turned on by default and turned off by using  `--v=false`

Other command line options are available, view them by using `--help`

```bash
./arkouda-server --help
```

## Token-Based Authentication in Arkouda

Arkouda features a token-based authentication mechanism analogous to Jupyter, where a randomized alphanumeric string is
generated or loaded at arkouda_server startup. The command to start arkouda_server with token authentication is as follows:

```bash
./arkouda_server --authenticate
```

The generated token is saved to the tokens.txt file which is contained in the .arkouda directory located in the same 
working directory the arkouda_server is launched from. The arkouda_server will re-use the same token until the 
.arkouda/tokens.txt file is removed, which forces arkouda_server to generate a new token and corresponding
tokens.txt file.

## Connecting to Arkouda

The client connects to the arkouda\_server either by supplying a host and port or by providing a url connect string:

```bash
arkouda.connect(server='localhost', port=5555)
arkouda.connect(url='tcp://localhost:5555')
```

When arkouda_server is launched in authentication-enabled mode, clients connect by either specifying the access_token
parameter or by adding the token to the end of the url connect string:

```bash
arkouda.connect(server='localhost', port=5555, access_token='dcxCQntDQllquOsBNjBp99Pu7r3wDJn')
arkouda.connect(url='tcp://localhost:5555?token=dcxCQntDQllquOsBNjBp99Pu7r3wDJn')
```

Note: once a client has successfully connected to an authentication-enabled arkouda_server, the token is cached in the
user's $ARKOUDA_HOME .arkouda/tokens.txt file. _As long as the arkouda_server token remains the same, the user can
connect without specifying the token via the access_token parameter or token url argument.

## Testing arkouda_server

To sanity check the arkouda server, you can run

```bash
make check
```

This will start the server, run a few computations, and shut the server down. In addition, the check script can be executed 
against a running server by running the following Python command:

```bash
python3 tests/check.py localhost 5555
```

## Contributing to Arkouda

If you'd like to contribute, please see [CONTRIBUTING.md](CONTRIBUTING.md).<|MERGE_RESOLUTION|>--- conflicted
+++ resolved
@@ -84,11 +84,8 @@
  * requires hdf5 
  * requires python 3.7 or greater
  * requires numpy
-<<<<<<< HEAD
- * requires panda for testing and conversion utils
-=======
  * requires typeguard for runtime type checking
->>>>>>> c8b8aee6
+ * requires pandas for testing and conversion utils
  * requires pytest, pytest-env, and h5py to execute the Python test harness
  * requires sphinx, sphinx-argparse, and sphinx-autoapi to generate docs
 
