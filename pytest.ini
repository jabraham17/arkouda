[pytest]
testpaths =
    tests/client_test.py
    tests/coargsort_test.py
    tests/compare_test.py
    tests/clear_test.py
    tests/dtypes_tests.py
    tests/groupby_test.py
    tests/nan_test.py
    tests/io_test.py
    tests/io_util_test.py
    tests/join_test.py
    tests/logger_test.py
    tests/operator_tests.py
    tests/pdarray_creation.py
    tests/security_test.py
    tests/setops_test.py
<<<<<<< HEAD
    tests/sort_test.py
#   tests/string_test.py # https://github.com/mhmerrill/arkouda/issues/364
=======
    tests/string_test.py
>>>>>>> 0cb5c932
    tests/where_test.py
    tests/extrema_test.py
norecursedirs = .git dist build *egg* tests/deprecated/*
python_functions = test*
env =
    D:ARKOUDA_SERVER_HOST=localhost
    D:ARKOUDA_SERVER_PORT=5555
    D:ARKOUDA_FULL_STACK_TEST=True
    D:ARKOUDA_NUMLOCALES=2
    D:ARKOUDA_VERBOSE=True
    D:ARKOUDA_CLIENT_TIMEOUT=0
    D:ARKOUDA_LOG_LEVEL=DEBUG<|MERGE_RESOLUTION|>--- conflicted
+++ resolved
@@ -15,12 +15,8 @@
     tests/pdarray_creation.py
     tests/security_test.py
     tests/setops_test.py
-<<<<<<< HEAD
     tests/sort_test.py
-#   tests/string_test.py # https://github.com/mhmerrill/arkouda/issues/364
-=======
     tests/string_test.py
->>>>>>> 0cb5c932
     tests/where_test.py
     tests/extrema_test.py
 norecursedirs = .git dist build *egg* tests/deprecated/*
