from __future__ import annotations
<<<<<<< HEAD
from typing import cast, Tuple, Union
from arkouda.client import generic_msg, pdarrayIterThresh
=======
from typing import Tuple, Union
from typeguard import typechecked
from arkouda.client import generic_msg
>>>>>>> 784fbafe
from arkouda.pdarrayclass import pdarray, create_pdarray, parse_single_value
from arkouda.dtypes import NUMBER_FORMAT_STRINGS
from arkouda.logger import getArkoudaLogger
<<<<<<< HEAD
import numpy as np # type: ignore
=======
from arkouda.dtypes import str as akstr
from arkouda.dtypes import resolve_scalar_dtype, translate_np_dtype
import numpy as np
>>>>>>> 784fbafe
import json

__all__ = ['Strings']

class Strings:
    """
    Represents an array of strings whose data resides on the
    arkouda server. The user should not call this class directly;
    rather its instances are created by other arkouda functions.

    Attributes
    ----------
    offsets : pdarray
        The starting indices for each string
    bytes : pdarray
        The raw bytes of all strings, joined by nulls
    size : int
        The number of strings in the array
    nbytes : int
        The total number of bytes in all strings
    ndim : int
        The rank of the array (currently only rank 1 arrays supported)
    shape : tuple
        The sizes of each dimension of the array
    dtype : dtype
        The dtype is ak.str
    logger : ArkoudaLogger
        Used for all logging operations
        
    Notes
    -----
    Strings is composed of two pdarrays: (1) offsets, which contains the
    starting indices for each string and (2) bytes, which contains the 
    raw bytes of all strings, delimited by nulls.    
    """

    BinOps = frozenset(["==", "!="])
    objtype = "str"

    def __init__(self, offset_attrib : Union[pdarray,np.ndarray], 
                 bytes_attrib : Union[pdarray,np.ndarray]) -> None:
        """
        Initializes the Strings instance by setting all instance
        attributes, some of which are derived from the array parameters.
        
        Parameters
        ----------
        offset_attrib : Union[pdarray, np.ndarray,array]
            the array containing the offsets 
        bytes_attrib : Union[pdarray, np.ndarray,array]
            the array containing the string values    
            
        Returns
        -------
        None
        
        Raises
        ------
        RuntimeError
            Raised if there's an error converting a Numpy array or standard
            Python array to either the offset_attrib or bytes_attrib   
        ValueError
            Raised if there's an error in generating instance attributes 
            from either the offset_attrib or bytes_attrib parameter 
        """
        if isinstance(offset_attrib, pdarray):
            self.offsets = offset_attrib
        else:
            try:
                self.offsets = create_pdarray(offset_attrib)
            except Exception as e:
                raise RuntimeError(e)
        if isinstance(bytes_attrib, pdarray):
            self.bytes = bytes_attrib
        else:
            try:
                self.bytes = create_pdarray(bytes_attrib)
            except Exception as e:
                raise RuntimeError(e)
        try:
            self.size = self.offsets.size
            self.nbytes = self.bytes.size
            self.ndim = self.offsets.ndim
            self.shape = self.offsets.shape
        except Exception as e:
            raise ValueError(e)   
<<<<<<< HEAD
        self.dtype = np.str
        self.logger = getArkoudaLogger(name=__class__.__name__) # type: ignore
=======
        self.dtype = akstr
        self.logger = getArkoudaLogger(name=__class__.__name__)
>>>>>>> 784fbafe

    def __iter__(self):
        raise NotImplementedError('Strings does not support iteration')

    def __len__(self) -> int:
        return self.shape[0]

    def __str__(self) -> str:
        from arkouda.client import pdarrayIterThresh
        if self.size <= pdarrayIterThresh:
            vals = ["'{}'".format(self[i]) for i in range(self.size)]
        else:
            vals = ["'{}'".format(self[i]) for i in range(3)]
            vals.append('... ')
            vals.extend([self[i] for i in range(self.size-3, self.size)])
        return "[{}]".format(', '.join(vals))

    def __repr__(self) -> str:
        return "array({})".format(self.__str__())

    @typechecked
    def _binop(self, other : Union[Strings,np.str_], op : str) -> pdarray:
        """
        Executes the requested binop on this Strings instance and the
        parameter Strings object and returns the results within
        a pdarray object.

        Parameters
        ----------
        other : Strings or np.str_
            the other object is a Strings object
        op : str
            name of the binary operation to be performed 
      
        Returns
        -------
        pdarray
            encapsulating the results of the requested binop      

        Raises
    -   -----
        ValueError
            Raised if (1) the op is not in the self.BinOps set, or (2) if the
            sizes of this and the other instance don't match, or (3) the other
            object is not a Strings object
        RuntimeError
            Raised if a server-side error is thrown while executing the
            binary operation
        """
        if op not in self.BinOps:
            raise ValueError("Strings: unsupported operator: {}".format(op))
        if isinstance(other, Strings):
            if self.size != other.size:
                raise ValueError("Strings: size mismatch {} {}".\
                                 format(self.size, other.size))
            msg = "segmentedBinopvv {} {} {} {} {} {} {}".format(op,
                                                                 self.objtype,
                                                                 self.offsets.name,
                                                                 self.bytes.name,
                                                                 other.objtype,
                                                                 other.offsets.name,
                                                                 other.bytes.name)
        elif resolve_scalar_dtype(other) == 'str':
            msg = "segmentedBinopvs {} {} {} {} {} {}".format(op,
                                                              self.objtype,
                                                              self.offsets.name,
                                                              self.bytes.name,
                                                              self.objtype,
                                                              json.dumps([other]))
        else:
            raise ValueError("Strings: {} not supported between Strings and {}"\
                             .format(op, other.__class__.__name__))
        repMsg = generic_msg(msg)
        return create_pdarray(cast(str,repMsg))

    def __eq__(self, other) -> bool:
        return self._binop(other, "==")

    def __ne__(self, other) -> bool:
        return self._binop(cast(Strings, other), "!=")

    def __getitem__(self, key):
        if np.isscalar(key) and resolve_scalar_dtype(key) == 'int64':
            orig_key = key
            if key < 0:
                # Interpret negative key as offset from end of array
                key += self.size
            if (key >= 0 and key < self.size):
                msg = "segmentedIndex {} {} {} {} {}".format('intIndex',
                                                             self.objtype,
                                                             self.offsets.name,
                                                             self.bytes.name,
                                                             key)
                repMsg = generic_msg(msg)
                _, value = repMsg.split(maxsplit=1)
                return parse_single_value(value)
            else:
                raise IndexError("[int] {} is out of bounds with size {}".\
                                 format(orig_key,self.size))
        elif isinstance(key, slice):
            (start,stop,stride) = key.indices(self.size)
            self.logger.debug('start: {}; stop: {}; stride: {}'.format(start,stop,stride))
            msg = "segmentedIndex {} {} {} {} {} {} {}".format('sliceIndex',
                                                               self.objtype,
                                                               self.offsets.name,
                                                               self.bytes.name,
                                                               start,
                                                               stop,
                                                               stride)
            repMsg = generic_msg(msg)
            offsets, values = repMsg.split('+')
            return Strings(offsets, values);
        elif isinstance(key, pdarray):
            kind, _ = translate_np_dtype(key.dtype)
            if kind not in ("bool", "int"):
                raise TypeError("unsupported pdarray index type {}".format(key.dtype))
            if kind == "bool" and self.size != key.size:
                raise ValueError("size mismatch {} {}".format(self.size,key.size))
            msg = "segmentedIndex {} {} {} {} {}".format('pdarrayIndex',
                                                         self.objtype,
                                                         self.offsets.name,
                                                         self.bytes.name,
                                                         key.name)
            repMsg = generic_msg(msg)
            offsets, values = repMsg.split('+')
            return Strings(offsets, values)
        else:
            raise TypeError("unsupported pdarray index type {}".format(key.__class__.__name__))

    def get_lengths(self) -> pdarray:
        """
        Return the length of each string in the array.

        Returns
        -------
        pdarray, int
            The length of each string
            
        Raises
        ------
        RuntimeError
            Raised if there is a server-side error thrown
        """
        msg = "segmentLengths {} {} {}".\
                        format(self.objtype, self.offsets.name, self.bytes.name)
        repMsg = generic_msg(msg)
        return create_pdarray(cast(str,repMsg))

    @typechecked
    def contains(self, substr : Union[str, bytes]) -> pdarray:
        """
        Check whether each element contains the given substring.

        Parameters
        ----------
        substr : Union[str, bytes]
            The substring in the form of string or byte array to search for

        Returns
        -------
        pdarray, bool
            True for elements that contain substr, False otherwise

        Raises
        ------
        TypeError
            Raised if the substr parameter is neither bytes nor a str
        RuntimeError
            Raised if there is a server-side error thrown

        See Also
        --------
        Strings.startswith, Strings.endswith
        """
        if isinstance(substr, bytes):
            substr = substr.decode()
        msg = "segmentedEfunc {} {} {} {} {} {}".format("contains",
                                                        self.objtype,
                                                        self.offsets.name,
                                                        self.bytes.name,
                                                        "str",
                                                        json.dumps([substr]))
        repMsg = generic_msg(msg)
        return create_pdarray(cast(str,repMsg))

    @typechecked
    def startswith(self, substr : Union[str, bytes]) -> pdarray:
        """
        Check whether each element starts with the given substring.

        Parameters
        ----------
        substr : str
            The prefix to search for

        Returns
        -------
        pdarray, bool
            True for elements that start with substr, False otherwise

        Raises
        ------
        TypeError
            Raised if the substr parameter is neither bytes nor a str
        RuntimeError
            Raised if there is a server-side error thrown

        See Also
        --------
        Strings.contains, Strings.endswith
        """
        if isinstance(substr, bytes):
            substr = substr.decode()
        msg = "segmentedEfunc {} {} {} {} {} {}".format("startswith",
                                                        self.objtype,
                                                        self.offsets.name,
                                                        self.bytes.name,
                                                        "str",
                                                        json.dumps([substr]))
        repMsg = generic_msg(msg)
        return create_pdarray(cast(str,repMsg))

    @typechecked
    def endswith(self, substr : Union[str,bytes]) -> pdarray:
        """
        Check whether each element ends with the given substring.

        Parameters
        ----------
        substr : str or bytes
            The suffix to search for

        Returns
        -------
        pdarray, bool
            True for elements that end with substr, False otherwise

        Raises
        ------
        TypeError
            Raised if the substr parameter is not a str
        RuntimeError
            Raised if there is a server-side error thrown

        See Also
        --------
        Strings.contains, Strings.startswith
        """
        if isinstance(substr, bytes):
            substr = substr.decode()
        msg = "segmentedEfunc {} {} {} {} {} {}".format("endswith",
                                                        self.objtype,
                                                        self.offsets.name,
                                                        self.bytes.name,
                                                        "str",
                                                        json.dumps([substr]))
        repMsg = generic_msg(msg)
        return create_pdarray(cast(str,repMsg))

    @typechecked
    def peel(self, delimiter : str, times : int=1, includeDelimiter : bool=False, 
             keepPartial : bool=False, fromRight : bool=False) -> Tuple:
        """
        Peel off one or more delimited fields from each string (similar 
        to string.partition), returning two new arrays of strings.
        *Warning*: This function is experimental and not guaranteed to work.

        Parameters
        ----------
        delimiter : str
            The separator where the split will occur
        times : int
            The number of times the delimiter is sought, i.e. skip over 
            the first (times-1) delimiters
        includeDelimiter : bool
            If true, append the delimiter to the end of the first return 
            array. By default, it is prepended to the beginning of the 
            second return array.
        keepPartial : bool
            If true, a string that does not contain <times> instances of 
            the delimiter will be returned in the first array. By default, 
            such strings are returned in the second array.
        fromRight : bool
            If true, peel from the right instead of the left (see also rpeel)

        Returns
        -------
        Tuple[Strings,Strings]
            left : Strings
                The field(s) peeled from the end of each string (unless 
                fromRight is true)
            right : Strings
                The remainder of each string after peeling (unless fromRight 
                is true)
 
        Raises
        ------
        TypeError
            Raised if the delmiter parameter is neither bytes nor a str, if
            times is not int64, or if includeDelimiter, keepPartial, or 
            fromRight is not bool
        ValueError
            Raised if times is < 1
        RuntimeError
            Raised if there is a server-side error thrown
        
        See Also
        --------
        rpeel, stick, lstick

        Examples
        --------
        >>> s = ak.array(['a.b', 'c.d', 'e.f.g'])
        >>> s.peel('.')
        (array(['a', 'c', 'e']), array(['b', 'd', 'f.g']))
        >>> s.peel('.', includeDelimiter=True)
        (array(['a.', 'c.', 'e.']), array(['b', 'd', 'f.g']))
        >>> s.peel('.', times=2)
        (array(['', '', 'e.f']), array(['a.b', 'c.d', 'g']))
        >>> s.peel('.', times=2, keepPartial=True)
        (array(['a.b', 'c.d', 'e.f']), array(['', '', 'g']))
        """
        if isinstance(delimiter, bytes):
            delimiter = delimiter.decode()
        if times < 1:
            raise ValueError("times must be >= 1")
        msg = "segmentedPeel {} {} {} {} {} {} {} {} {} {}".format("peel",
                            self.objtype,
                            self.offsets.name,
                            self.bytes.name,
                            "str",
                            NUMBER_FORMAT_STRINGS['int64'].format(times),
                            NUMBER_FORMAT_STRINGS['bool'].format(includeDelimiter),
                            NUMBER_FORMAT_STRINGS['bool'].format(keepPartial),
                            NUMBER_FORMAT_STRINGS['bool'].format(not fromRight),
                            json.dumps([delimiter]))
        repMsg = generic_msg(msg)
        arrays = cast(str,repMsg).split('+', maxsplit=3)
        leftStr = Strings(arrays[0], arrays[1])
        rightStr = Strings(arrays[2], arrays[3])
        return leftStr, rightStr

    def rpeel(self, delimiter : str, times : int=1, includeDelimiter : bool=False, 
                                      keepPartial : bool=False):
        """
        Peel off one or more delimited fields from the end of each string 
        (similar to string.rpartition), returning two new arrays of strings.
        *Warning*: This function is experimental and not guaranteed to work.

        Parameters
        ----------
        delimiter : str
            The separator where the split will occur
        times : int
            The number of times the delimiter is sought, i.e. skip over 
            the last (times-1) delimiters
        includeDelimiter : bool
            If true, prepend the delimiter to the start of the first return 
            array. By default, it is appended to the end of the 
            second return array.
        keepPartial : bool
            If true, a string that does not contain <times> instances of 
            the delimiter will be returned in the second array. By default, 
            such strings are returned in the first array.

        Returns
        -------
        left : Strings
            The remainder of the string after peeling
        right : Strings
            The field(s) that were peeled from the right of each string

        Raises
        ------
        TypeError
            Raised if the delmiter parameter is neither bytes nor a str or
            if times is not int64
        ValueError
            Raised if times is < 1
        RuntimeError
            Raised if there is a server-side error thrown

        See Also
        --------
        peel, stick, lstick

        Examples
        --------
        >>> s = ak.array(['a.b', 'c.d', 'e.f.g'])
        >>> s.rpeel('.')
        (array(['a', 'c', 'e.f']), array(['b', 'd', 'g']))
        # Compared against peel
        >>> s.peel('.')
        (array(['a', 'c', 'e']), array(['b', 'd', 'f.g']))
        """
        return self.peel(delimiter, times=times, includeDelimiter=includeDelimiter, 
                         keepPartial=keepPartial, fromRight=True)

    @typechecked
    def stick(self, other : Strings, delimiter : str="", 
                                        toLeft : bool=False) -> Strings:
        """
        Join the strings from another array onto one end of the strings 
        of this array, optionally inserting a delimiter.
        *Warning*: This function is experimental and not guaranteed to work.

        Parameters
        ----------
        other : Strings
            The strings to join onto self's strings
        delimiter : str
            String inserted between self and other
        toLeft : bool
            If true, join other strings to the left of self. By default,
            other is joined to the right of self.

        Returns
        -------
        Strings
            The array of joined strings

        Raises
        ------
        TypeError
            Raised if the delmiter parameter is neither bytes nor a str or if
            the other parameter is not a Strings instance
        ValueError
            Raised if times is < 1
        RuntimeError
            Raised if there is a server-side error thrown

        See Also
        --------
        lstick, peel, rpeel

        Examples
        --------
        >>> s = ak.array(['a', 'c', 'e'])
        >>> t = ak.array(['b', 'd', 'f'])
        >>> s.stick(t, delimiter='.')
        array(['a.b', 'c.d', 'e.f'])
        """
        if isinstance(delimiter, bytes):
            delimiter = delimiter.decode()
        msg = "segmentedBinopvv {} {} {} {} {} {} {} {} {}".\
                            format("stick",
                            self.objtype,
                            self.offsets.name,
                            self.bytes.name,
                            other.objtype,
                            other.offsets.name,
                            other.bytes.name,
                            NUMBER_FORMAT_STRINGS['bool'].format(toLeft),
                            json.dumps([delimiter]))
        repMsg = generic_msg(msg)
        return Strings(*cast(str,repMsg).split('+'))

    def __add__(self, other : Strings) -> Strings:
        return self.stick(other)

    def lstick(self, other : Strings, delimiter : str="") -> Strings:
        """
        Join the strings from another array onto the left of the strings 
        of this array, optionally inserting a delimiter.
        *Warning*: This function is experimental and not guaranteed to work.

        Parameters
        ----------
        other : Strings
            The strings to join onto self's strings
        delimiter : str
            String inserted between self and other

        Returns
        -------
        Strings
            The array of joined strings, as other + self

        Raises
        ------
        TypeError
            Raised if the delimiter parameter is neither bytes nor a str
            or if the other parameter is not a Strings instance

        RuntimeError
            Raised if there is a server-side error thrown

        See Also
        --------
        stick, peel, rpeel

        Examples
        --------
        >>> s = ak.array(['a', 'c', 'e'])
        >>> t = ak.array(['b', 'd', 'f'])
        >>> s.lstick(t, delimiter='.')
        array(['b.a', 'd.c', 'f.e'])
        """
        return self.stick(other, delimiter=delimiter, toLeft=True)

    def __radd__(self, other : Strings) -> Strings:
        return self.lstick(other)
    
    def hash(self) -> Tuple[pdarray,pdarray]:
        """
        Compute a 128-bit hash of each string.

        Returns
        -------
        Tuple[pdarray,pdarray]
            A tuple of two int64 pdarrays. The ith hash value is the concatenation
            of the ith values from each array.

        Notes
        -----
        The implementation uses SipHash128, a fast and balanced hash function (used
        by Python for dictionaries and sets). For realistic numbers of strings (up
        to about 10**15), the probability of a collision between two 128-bit hash
        values is negligible.
        """
        msg = "segmentedHash {} {} {}".format(self.objtype, self.offsets.name, 
                                              self.bytes.name)
        repMsg = generic_msg(msg)
        h1, h2 = cast(str,repMsg).split('+')
        return create_pdarray(cast(str,h1)), create_pdarray(cast(str,h2))

    def group(self) -> pdarray:
        """
        Return the permutation that groups the array, placing equivalent
        strings together. All instances of the same string are guaranteed to lie
        in one contiguous block of the permuted array, but the blocks are not
        necessarily ordered.

        Returns
        -------
        pdarray
            The permutation that groups the array by value

        See Also
        --------
        GroupBy, unique

        Notes
        -----
        If the arkouda server is compiled with "-sSegmentedArray.useHash=true",
        then arkouda uses 128-bit hash values to group strings, rather than sorting
        the strings directly. This method is fast, but the resulting permutation
        merely groups equivalent strings and does not sort them. If the "useHash"
        parameter is false, then a full sort is performed.
        
        Raises
        ------  
        RuntimeError
            Raised if there is a server-side error in executing group request or
            creating the pdarray encapsulating the return message
        """
        msg = "segmentedGroup {} {} {}".\
                           format(self.objtype, self.offsets.name, self.bytes.name)
        repMsg = generic_msg(msg)
        return create_pdarray(cast(str,repMsg))

    def to_ndarray(self) -> np.ndarray:
        """
        Convert the array to a np.ndarray, transferring array data from the
        arkouda server to Python. If the array exceeds a built-in size limit,
        a RuntimeError is raised.

        Returns
        -------
        np.ndarray
            A numpy ndarray with the same strings as this array

        Notes
        -----
        The number of bytes in the array cannot exceed ``arkouda.maxTransferBytes``,
        otherwise a ``RuntimeError`` will be raised. This is to protect the user
        from overflowing the memory of the system on which the Python client
        is running, under the assumption that the server is running on a
        distributed system with much more memory than the client. The user
        may override this limit by setting ak.maxTransferBytes to a larger
        value, but proceed with caution.

        See Also
        --------
        array

        Examples
        --------
        >>> a = ak.array(["hello", "my", "world"])
        >>> a.to_ndarray()
        array(['hello', 'my', 'world'], dtype='<U5')

        >>> type(a.to_ndarray())
        numpy.ndarray
        """
        # Get offsets and append total bytes for length calculation
        npoffsets = np.hstack((self.offsets.to_ndarray(), np.array([self.nbytes])))
        # Get contents of strings (will error if too large)
        npvalues = self.bytes.to_ndarray()
        # Compute lengths, discounting null terminators
        lengths = np.diff(npoffsets) - 1
        # Numpy dtype is based on max string length
        dt = '<U{}'.format(lengths.max())
        res = np.empty(self.size, dtype=dt)
        # Form a string from each segment and store in numpy array
        for i, (o, l) in enumerate(zip(npoffsets, lengths)):
            res[i] = np.str_(''.join(chr(b) for b in npvalues[o:o+l]))
        return res

    @typechecked
    def save(self, prefix_path : str, dataset : str='strings_array', 
             mode : str='truncate') -> None:
        """
        Save the Strings object to HDF5. The result is a collection of HDF5 files,
        one file per locale of the arkouda server, where each filename starts
        with prefix_path. Each locale saves its chunk of the array to its
        corresponding file.

        Parameters
        ----------
        prefix_path : str
            Directory and filename prefix that all output files share
        dataset : str
            The name of the Strings dataset to be written, defaults to strings_array
        mode : str {'truncate' | 'append'}
            By default, truncate (overwrite) output files, if they exist.
            If 'append', create a new Strings dataset within existing files.

        Returns
        -------
        None

        Raises
        ------
        ValueError 
            Raised if the lengths of columns and values differ, or the mode is 
            neither 'truncate' nor 'append'
        TypeError
            Raised if prefix_path, dataset, or mode is not a str

        See Also
        --------
        pdarrayIO.save

        Notes
        -----
        Important implementation notes: (1) Strings state is saved as two datasets
        within an hdf5 group, (2) the hdf5 group is named via the dataset parameter, 
        (3) the hdf5 group encompasses the two pdarrays composing a Strings object:
        segments and values and (4) save logic is delegated to pdarray.save
        """       
        self.bytes.save(prefix_path=prefix_path, 
                                    dataset='{}/values'.format(dataset), mode=mode)

    @classmethod
    def register_helper(cls, offsets, bytes):
        return cls(offsets, bytes)

    def register(self, user_defined_name : str) -> Strings:
        return self.register_helper(self.offsets.register(user_defined_name+'_offsets'),
                               self.bytes.register(user_defined_name+'_bytes'))

    def unregister(self) -> None:
        self.offsets.unregister()
        self.bytes.unregister()

    @staticmethod
    def attach(user_defined_name : str) -> Strings:
        return Strings(pdarray.attach(user_defined_name+'_offsets'),
                       pdarray.attach(user_defined_name+'_bytes'))
<|MERGE_RESOLUTION|>--- conflicted
+++ resolved
@@ -1,22 +1,13 @@
 from __future__ import annotations
-<<<<<<< HEAD
 from typing import cast, Tuple, Union
-from arkouda.client import generic_msg, pdarrayIterThresh
-=======
-from typing import Tuple, Union
 from typeguard import typechecked
 from arkouda.client import generic_msg
->>>>>>> 784fbafe
 from arkouda.pdarrayclass import pdarray, create_pdarray, parse_single_value
-from arkouda.dtypes import NUMBER_FORMAT_STRINGS
 from arkouda.logger import getArkoudaLogger
-<<<<<<< HEAD
 import numpy as np # type: ignore
-=======
 from arkouda.dtypes import str as akstr
-from arkouda.dtypes import resolve_scalar_dtype, translate_np_dtype
-import numpy as np
->>>>>>> 784fbafe
+from arkouda.dtypes import NUMBER_FORMAT_STRINGS, resolve_scalar_dtype, \
+     translate_np_dtype
 import json
 
 __all__ = ['Strings']
@@ -103,13 +94,9 @@
             self.shape = self.offsets.shape
         except Exception as e:
             raise ValueError(e)   
-<<<<<<< HEAD
-        self.dtype = np.str
+
+        self.dtype = akstr
         self.logger = getArkoudaLogger(name=__class__.__name__) # type: ignore
-=======
-        self.dtype = akstr
-        self.logger = getArkoudaLogger(name=__class__.__name__)
->>>>>>> 784fbafe
 
     def __iter__(self):
         raise NotImplementedError('Strings does not support iteration')
