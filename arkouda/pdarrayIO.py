from typeguard import typechecked
import json, os
from typing import cast, Dict, List, Mapping, Optional, Union
from arkouda.client import generic_msg
from arkouda.pdarrayclass import pdarray, create_pdarray
from arkouda.strings import Strings

__all__ = ["ls_hdf", "read_hdf", "read_all", "load", "get_datasets",
           "load_all", "save_all"]

@typechecked
def ls_hdf(filename : str) -> str:
    """
    This function calls the h5ls utility on a filename visible to the
    arkouda server.

    Parameters
    ----------
    filename : str
        The name of the file to pass to h5ls

    Returns
    -------
    str
        The string output of `h5ls <filename>` from the server
    """
    return cast(str,generic_msg("lshdf {}".format(json.dumps([filename]))))

<<<<<<< HEAD
def read_hdf(dsetName : str, filenames : Union[str,List[str]]) -> Union[pdarray, Strings]:
=======
@typechecked
def read_hdf(dsetName : str, filenames : Union[str,List[str]]) \
          -> Union[pdarray, Strings]:
>>>>>>> 389b1c47
    """
    Read a single dataset from multiple HDF5 files into an Arkouda
    pdarray or Strings object.

    Parameters
    ----------
    dsetName : str
        The name of the dataset (must be the same across all files)
    filenames : list or str
        Either a list of filenames or shell expression

    Returns
    -------
    Union[pdarray,Strings] 
        A pdarray or Strings instance pointing to the server-side data

    Raises
    ------
    TypeError 
        Raised if dsetName is not a str or if filenames is neither a string
        nor a list of strings
    ValueError 
        Raised if all datasets are not present in all hdf5 files    

    See Also
    --------
    get_datasets, ls_hdf, read_all, load, save

    Notes
    -----
    If filenames is a string, it is interpreted as a shell expression
    (a single filename is a valid expression, so it will work) and is
    expanded with glob to read all matching files. Use ``get_datasets`` to
    show the names of datasets in HDF5 files.

    If dsetName is not present in all files, a TypeError is raised.
    """
    if isinstance(filenames, str):
        filenames = [filenames]
    # rep_msg = generic_msg("readhdf {} {:n} {}".format(dsetName, len(filenames), json.dumps(filenames)))
    # # This is a hack to detect a string return type
    # # In the future, we should put the number and type into the return message
    # if '+' in rep_msg:
    #     return Strings(*rep_msg.split('+'))
    # else:
    #     return create_pdarray(rep_msg)
    return cast(Union[pdarray, Strings], read_all(filenames, datasets=dsetName))

def read_all(filenames : Union[str,List[str]], datasets : 
             Optional[Union[str,List[str]]]=None, iterative : bool=False) \
             -> Union[pdarray, Strings, Mapping[str,Union[pdarray,Strings]]]:
    """
    Read datasets from HDF5 files.

    Parameters
    ----------
    filenames : list or str
        Either a list of filenames or shell expression
    datasets : list or str or None
        (List of) name(s) of dataset(s) to read (default: all available)
    iterative : boolean
        Iterative (True) or Single (False) function call(s) to server

    Returns
    -------
    For a single dataset returns an Arkouda pdarray or Arkouda Strings object
    and for multiple datasets returns a dictionary of Arkouda pdarrays or
    Arkouda Strings.
        Dictionary of {datasetName: pdarray or String}

    Raises
    ------
    ValueError 
        Raised if all datasets are not present in all hdf5 files

    See Also
    --------
    read_hdf, get_datasets, ls_hdf

    Notes
    -----
    If filenames is a string, it is interpreted as a shell expression
    (a single filename is a valid expression, so it will work) and is
    expanded with glob to read all matching files.

    If iterative == True each dataset name and file names are passed to
    the server as independent sequential strings while if iterative == False
    all dataset names and file names are passed to the server in a single
    string.

    If datasets is None, infer the names of datasets from the first file
    and read all of them. Use ``get_datasets`` to show the names of datasets
    to HDF5 files.
    """
    if isinstance(filenames, str):
        filenames = [filenames]
    if datasets is None:
        datasets = get_datasets(filenames[0])
    if isinstance(datasets, str):
        datasets = [datasets]
    else: # ensure dataset(s) exist
        if isinstance(datasets, str):
            datasets = [datasets]
        nonexistent = set(datasets) - set(get_datasets(filenames[0]))
        if len(nonexistent) > 0:
            raise ValueError("Dataset(s) not found: {}".format(nonexistent))
    if iterative == True: # iterative calls to server readhdf
        return {dset:read_hdf(dset, filenames) for dset in datasets}
    else:  # single call to server readAllHdf
        rep_msg = generic_msg("readAllHdf {:n} {:n} {} | {}".\
                format(len(datasets), len(filenames), json.dumps(datasets), 
                       json.dumps(filenames)))
        if ',' in rep_msg:
            rep_msgs = cast(str,rep_msg).split(' , ')
            d : Dict[str,Union[pdarray,Strings]] = dict()
            for dset, rm in zip(datasets, rep_msgs):
                if('+' in cast(str,rm)): #String
                    d[dset]=Strings(*cast(str,rm).split('+'))
                else:
                    d[dset]=create_pdarray(cast(str,rm))
            return d
        elif '+' in rep_msg:
            return Strings(*cast(str,rep_msg).split('+'))
        else:
            return create_pdarray(cast(str,rep_msg))

<<<<<<< HEAD
def load(path_prefix : str, dataset : str='array') -> Union[pdarray, Strings]:
=======
@typechecked
def load(path_prefix : str, dataset : str='array') -> Union[pdarray,Strings]:
>>>>>>> 389b1c47
    """
    Load a pdarray previously saved with ``pdarray.save()``.

    Parameters
    ----------
    path_prefix : str
        Filename prefix used to save the original pdarray
    dataset : str
        Dataset name where the pdarray was saved, defaults to 'array'

    Returns
    -------
<<<<<<< HEAD
    Union[pdarray, Strings]
        The pdarray or Strings that was previously saved
=======
    pdarray or Strings
        The pdarray or Strings object that was previously saved
>>>>>>> 389b1c47

    Raises
    ------
    TypeError 
        Raised if dataset is not a str 
    ValueError 
        Raised if all datasets are not present in all hdf5 files     

    See Also
    --------
    save, load_all, read_hdf, read_all
    """
    prefix, extension = os.path.splitext(path_prefix)
    globstr = "{}_LOCALE*{}".format(prefix, extension)
    return read_hdf(dataset, globstr)

def get_datasets(filename : str) -> List[str]:
    """
    Get the names of datasets in an HDF5 file.

    Parameters
    ----------
    filename : str
        Name of an HDF5 file visible to the arkouda server

    Returns
    -------
    List[str]
        Names of the datasets in the file

    See Also
    --------
    ls_hdf
    """
    rep_msg = ls_hdf(filename)
    datasets = [line.split()[0] for line in rep_msg.splitlines()]
    return datasets

<<<<<<< HEAD
=======
@typechecked
>>>>>>> 389b1c47
def load_all(path_prefix : str) -> Mapping[str,Union[pdarray,Strings]]:
    """
    Load multiple pdarrays or Strings previously saved with ``save_all()``.

    Parameters
    ----------
    path_prefix : str
        Filename prefix used to save the original pdarray

    Returns
    -------
    Mapping[str,pdarray]
        Dictionary of {datsetName: pdarray} with the previously saved pdarrays
        
        
    Raises
    ------
    ValueError 
        Raised if all datasets are not present in all hdf5 files    

    See Also
    --------
    save_all, load, read_hdf, read_all
    """
    prefix, extension = os.path.splitext(path_prefix)
    firstname = "{}_LOCALE0{}".format(prefix, extension)
    return {dataset: load(path_prefix, dataset=dataset) \
                                       for dataset in get_datasets(firstname)}

def save_all(columns : Union[Mapping[str,pdarray],List[pdarray]], prefix_path : str, 
             names : List[str]=None, mode : str='truncate') -> None:
    """
    Save multiple named pdarrays to HDF5 files.

    Parameters
    ----------
    columns : dict or list of pdarrays
        Collection of arrays to save
    prefix_path : str
        Directory and filename prefix for output files
    names : list of str
        Dataset names for the pdarrays
    mode : {'truncate' | 'append'}
        By default, truncate (overwrite) the output files if they exist.
        If 'append', attempt to create new dataset in existing files.

    Returns
    -------
    None

    Raises
    ------
    ValueError 
        Raised if (1) the lengths of columns and values differ or (2) the mode 
        is not 'truncate' or 'append'

    See Also
    --------
    save, load_all

    Notes
    -----
    Creates one file per locale containing that locale's chunk of each pdarray.
    If columns is a dictionary, the keys are used as the HDF5 dataset names.
    Otherwise, if no names are supplied, 0-up integers are used. By default,
    any existing files at path_prefix will be overwritten, unless the user
    specifies the 'append' mode, in which case arkouda will attempt to add
    <columns> as new datasets to existing files. If the wrong number of files
    is present or dataset names already exist, a RuntimeError is raised.
    """
    if names is not None:
        if len(names) != len(columns):
            raise ValueError("Number of names does not match number of columns")
        else:
            datasetNames = names
    if isinstance(columns, dict):
        pdarrays = list(columns.values())
        if names is None:
            datasetNames = list(columns.keys())
    elif isinstance(columns, list):
        pdarrays = cast(List[pdarray],columns)
        if names is None:
            datasetNames = [str(column) for column in range(len(columns))]
    if (mode.lower() not in 'append') and (mode.lower() not in 'truncate'):
        raise ValueError("Allowed modes are 'truncate' and 'append'")
    first_iter = True
    for arr, name in zip(pdarrays, cast(List[str], datasetNames)):
        # Append all pdarrays to existing files as new datasets EXCEPT the first one, and only if user requests truncation
        if mode.lower() not in 'append' and first_iter:
            arr.save(prefix_path=prefix_path, dataset=name, mode='truncate')
            first_iter = False
        else:
            arr.save(prefix_path=prefix_path, dataset=name, mode='append')<|MERGE_RESOLUTION|>--- conflicted
+++ resolved
@@ -26,13 +26,8 @@
     """
     return cast(str,generic_msg("lshdf {}".format(json.dumps([filename]))))
 
-<<<<<<< HEAD
+@typechecked
 def read_hdf(dsetName : str, filenames : Union[str,List[str]]) -> Union[pdarray, Strings]:
-=======
-@typechecked
-def read_hdf(dsetName : str, filenames : Union[str,List[str]]) \
-          -> Union[pdarray, Strings]:
->>>>>>> 389b1c47
     """
     Read a single dataset from multiple HDF5 files into an Arkouda
     pdarray or Strings object.
@@ -159,12 +154,8 @@
         else:
             return create_pdarray(cast(str,rep_msg))
 
-<<<<<<< HEAD
-def load(path_prefix : str, dataset : str='array') -> Union[pdarray, Strings]:
-=======
 @typechecked
 def load(path_prefix : str, dataset : str='array') -> Union[pdarray,Strings]:
->>>>>>> 389b1c47
     """
     Load a pdarray previously saved with ``pdarray.save()``.
 
@@ -177,13 +168,8 @@
 
     Returns
     -------
-<<<<<<< HEAD
     Union[pdarray, Strings]
         The pdarray or Strings that was previously saved
-=======
-    pdarray or Strings
-        The pdarray or Strings object that was previously saved
->>>>>>> 389b1c47
 
     Raises
     ------
@@ -222,10 +208,7 @@
     datasets = [line.split()[0] for line in rep_msg.splitlines()]
     return datasets
 
-<<<<<<< HEAD
-=======
 @typechecked
->>>>>>> 389b1c47
 def load_all(path_prefix : str) -> Mapping[str,Union[pdarray,Strings]]:
     """
     Load multiple pdarrays or Strings previously saved with ``save_all()``.
