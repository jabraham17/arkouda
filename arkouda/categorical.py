--- conflicted
+++ resolved
@@ -463,20 +463,12 @@
                                     (self.categories == c.categories).all():
                 samecategories = False
         if samecategories:
-<<<<<<< HEAD
-            newvals = concatenate([self.codes] + [o.codes for o in others], ordered=ordered)
+            newvals = cast(pdarray, concatenate([self.codes] + [o.codes for o in others], ordered=ordered))
             return Categorical.from_codes(newvals, self.categories)
         else:
             g = ak.GroupBy(concatenate([self.categories] + \
                                        [o.categories for o in others],
                                        ordered=False))
-=======
-            newvals = cast(pdarray, concatenate([self.codes] + [o.codes for o in others]))
-            return Categorical.from_codes(newvals, self.categories)
-        else:
-            g = GroupBy(concatenate([self.categories] + \
-                                       [o.categories for o in others]))
->>>>>>> e1928789
             newidx = g.unique_keys
             wherediditgo = zeros(newidx.size, dtype=akint64)
             wherediditgo[g.permutation] = arange(newidx.size)
